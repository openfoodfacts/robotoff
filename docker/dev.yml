--- conflicted
+++ resolved
@@ -11,15 +11,10 @@
     volumes:
       # make updates to code available
       - ./robotoff:/opt/robotoff/robotoff
-<<<<<<< HEAD
-      - ./pyproject.toml:/opt/robotoff/pyproject.toml
-      - ./poetry.toml:/opt/robotoff/poetry.toml
-=======
       - ./scripts:/opt/robotoff/scripts
       - ./pyproject.toml:/opt/robotoff/pyproject.toml
       - ./poetry.toml:/opt/robotoff/poetry.toml
       - ./poetry.lock:/opt/robotoff/poetry.lock
->>>>>>> 56dcfdce
       # make tests available
       - ./tests:/opt/robotoff/tests
       - ./.cov:/opt/robotoff/.cov
