import contextlib
import datetime
import json
import pathlib
import sys
from typing import Dict, Iterable, List, Optional, Set, TextIO, Union

import click
from more_itertools import chunked
from peewee import fn

from robotoff.insights import InsightType
from robotoff.insights.annotate import InsightAnnotatorFactory
from robotoff.insights.dataclass import ProductInsights
from robotoff.insights.importer import (
    AUTHORIZED_LABELS_STORE,
    import_insights as import_insights_,
)
from robotoff.insights.ocr import (
    extract_insights,
    get_barcode_from_path,
    ocr_iter,
    OCRResult,
)
from robotoff.models import db, ProductInsight
from robotoff.off import get_product
from robotoff.products import get_product_store
from robotoff.utils import get_logger, jsonl_iter

logger = get_logger(__name__)


def run_from_ocr_archive(
<<<<<<< HEAD
    input_: str, insight_type: str, output: Optional[str], keep_empty: bool = False
):
=======
    input_: Union[str, TextIO],
    insight_type: InsightType,
    output: Optional[str] = None,
    keep_empty: bool = False,
):
    insights = generate_from_ocr_archive(input_, insight_type, keep_empty)

>>>>>>> cd2e941e
    if output is not None:
        output_f = open(output, "w")
    else:
        output_f = sys.stdout

    with contextlib.closing(output_f):
        for insight in insights:
            output_f.write(json.dumps(insight.to_dict()) + "\n")


def generate_from_ocr_archive(
    input_: Union[str, TextIO, pathlib.Path],
    insight_type: InsightType,
    keep_empty: bool = False,
) -> Iterable[ProductInsights]:
    for source_image, ocr_json in ocr_iter(input_):
        if source_image is None:
            continue

        barcode: Optional[str] = get_barcode_from_path(source_image)

        if barcode is None:
            click.echo(
                "cannot extract barcode from source " "{}".format(source_image),
                err=True,
            )
            continue

        ocr_result: Optional[OCRResult] = OCRResult.from_json(ocr_json)

<<<<<<< HEAD
            # Do not produce output if insights is empty and we don't want to keep it
            if not keep_empty and not insights:
                continue

            item = {
                "insights": insights,
                "barcode": barcode,
                "type": insight_type,
            }

            if source:
                item["source"] = source

            output_f.write(json.dumps(item) + "\n")
=======
        if ocr_result is None:
            continue

        insights = extract_insights(ocr_result, insight_type)

        # Do not produce output if insights is empty and we don't want to keep it
        if not keep_empty and not insights:
            continue

        yield ProductInsights(
            insights=insights,
            barcode=barcode,
            type=insight_type,
            source_image=source_image,
        )


def insights_iter(file_path: pathlib.Path) -> Iterable[ProductInsights]:
    for insight in jsonl_iter(file_path):
        yield ProductInsights.from_dict(insight)
>>>>>>> cd2e941e


def import_insights(
    insights: Iterable[ProductInsights],
    server_domain: str,
    batch_size: int = 1024,
) -> int:
    product_store = get_product_store()
    imported: int = 0

    insight_batch: List[ProductInsights]
    for insight_batch in chunked(insights, batch_size):
        with db.atomic():
            imported += import_insights_(
                insight_batch,
                server_domain,
                automatic=False,
                product_store=product_store,
            )

    return imported


class InvalidInsight(Exception):
    pass


def is_automatically_processable(
    insight: ProductInsight, max_timedelta: datetime.timedelta
) -> bool:
    if not insight.source_image:
        return False

    image_path = pathlib.Path(insight.source_image)
    image_id = image_path.stem

    if not image_id.isdigit():
        return False

    product = get_product(insight.barcode, fields=["images"])

    if product is None:
        logger.info("Missing product: {}".format(insight.barcode))
        raise InvalidInsight()

    if "images" not in product:
        logger.info("No images for product {}".format(insight.barcode))
        raise InvalidInsight()

    product_images = product["images"]

    if image_id not in product_images:
        logger.info(
            "Missing image for product {}, ID: {}".format(insight.barcode, image_id)
        )
        raise InvalidInsight()

    if is_recent_image(product_images, image_id, max_timedelta):
        return True

    if is_selected_image(product_images, image_id):
        return True

    return False


def is_selected_image(product_images: Dict, image_id: str) -> bool:
    for key_prefix in ("nutrition", "front", "ingredients"):
        for key, image in product_images.items():
            if key.startswith(key_prefix):
                if image["imgid"] == image_id:
                    logger.info(
                        "Image {} is a selected image for "
                        "'{}'".format(image_id, key_prefix)
                    )
                    return True

    return False


def is_recent_image(
    product_images: Dict, image_id: str, max_timedelta: datetime.timedelta
) -> bool:
    upload_datetimes = []
    insight_image_upload_datetime: Optional[datetime.datetime] = None

    for key, image_meta in product_images.items():
        if not key.isdigit():
            continue

        upload_datetime = datetime.datetime.utcfromtimestamp(
            int(image_meta["uploaded_t"])
        )
        if key == image_id:
            insight_image_upload_datetime = upload_datetime
        else:
            upload_datetimes.append(upload_datetime)

    if not upload_datetimes:
        logger.info("No other images")
        return True

    if insight_image_upload_datetime is None:
        raise ValueError("Image with ID {} not found".format(image_id))

    else:
        for upload_datetime in upload_datetimes:
            if upload_datetime - insight_image_upload_datetime > max_timedelta:
                logger.info(
                    "More recent image: {} > {}".format(
                        upload_datetime, insight_image_upload_datetime
                    )
                )
                return False

        sorted_datetimes = [
            str(x)
            for x in sorted(set(x.date() for x in upload_datetimes), reverse=True)
        ]
        logger.info(
            "All images were uploaded the same day or before the target "
            "image:\n{} >= {}".format(
                insight_image_upload_datetime.date(), ", ".join(sorted_datetimes)
            )
        )
        return True

    logger.info(
        "More recent images: {} < {}".format(
            insight_image_upload_datetime.date(),
            max(x.date() for x in upload_datetimes),
        )
    )
    return False


def apply_insights(insight_type: str, max_timedelta: datetime.timedelta):
    logger.info("Timedelta: {}".format(max_timedelta))
    count = 0
    insight: ProductInsight

    annotator = InsightAnnotatorFactory.get(insight_type)
    authorized_labels: Set[str] = AUTHORIZED_LABELS_STORE.get()

    for insight in (
        ProductInsight.select()
        .where(
            ProductInsight.type == insight_type,
            ProductInsight.annotation.is_null(),
            ProductInsight.latent == False,  # noqa: E712
        )
        .order_by(fn.Random())
    ):
        if (
            insight.process_after is not None
            and insight.process_after >= datetime.datetime.utcnow()
        ):
            continue

        if (
            insight_type == InsightType.label.name
            and insight.value_tag not in authorized_labels
        ):
            continue

        try:
            is_processable = is_automatically_processable(insight, max_timedelta)
        except InvalidInsight:
            logger.info("Deleting insight {}".format(insight.id))
            insight.delete_instance()
            continue

        if is_processable:
            logger.info(
                "Annotating insight {} (barcode: {})".format(
                    insight.value_tag or insight.value, insight.barcode
                )
            )
            annotator.annotate(insight, 1, update=True, automatic=True)
            count += 1

    logger.info("Annotated insights: {}".format(count))<|MERGE_RESOLUTION|>--- conflicted
+++ resolved
@@ -31,10 +31,6 @@
 
 
 def run_from_ocr_archive(
-<<<<<<< HEAD
-    input_: str, insight_type: str, output: Optional[str], keep_empty: bool = False
-):
-=======
     input_: Union[str, TextIO],
     insight_type: InsightType,
     output: Optional[str] = None,
@@ -42,7 +38,6 @@
 ):
     insights = generate_from_ocr_archive(input_, insight_type, keep_empty)
 
->>>>>>> cd2e941e
     if output is not None:
         output_f = open(output, "w")
     else:
@@ -73,22 +68,6 @@
 
         ocr_result: Optional[OCRResult] = OCRResult.from_json(ocr_json)
 
-<<<<<<< HEAD
-            # Do not produce output if insights is empty and we don't want to keep it
-            if not keep_empty and not insights:
-                continue
-
-            item = {
-                "insights": insights,
-                "barcode": barcode,
-                "type": insight_type,
-            }
-
-            if source:
-                item["source"] = source
-
-            output_f.write(json.dumps(item) + "\n")
-=======
         if ocr_result is None:
             continue
 
@@ -109,7 +88,6 @@
 def insights_iter(file_path: pathlib.Path) -> Iterable[ProductInsights]:
     for insight in jsonl_iter(file_path):
         yield ProductInsights.from_dict(insight)
->>>>>>> cd2e941e
 
 
 def import_insights(
