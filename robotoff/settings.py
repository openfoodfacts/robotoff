import os
from pathlib import Path
<<<<<<< HEAD
from typing import Tuple
=======
from typing import Dict, Sequence, Tuple

import sentry_sdk
from sentry_sdk.integrations import Integration

_robotoff_instance = os.environ.get("ROBOTOFF_INSTANCE", "dev")


# Returns the top-level-domain (TLD) for the Robotoff instance.
def _instance_tld() -> str:
    if _robotoff_instance == "prod":
        return "org"
    elif _robotoff_instance == "dev":
        return "net"
    else:
        return _robotoff_instance


_default_robotoff_domain = f"openfoodfacts.{_instance_tld()}"
_robotoff_domain = os.environ.get("ROBOTOFF_DOMAIN", _default_robotoff_domain)


class BaseURLProvider(object):
    """BaseURLProvider allows to fetch a base URL for Product Opener/Robotoff.

    Example usage: BaseURLProvider().robotoff().get() returns the Robotoff URL.
    """

    def __init__(self):
        self.domain = os.environ.get(
            "ROBOTOFF_DOMAIN", "openfoodfacts.%s" % _instance_tld()
        )
        self.url = "%(scheme)s://%(prefix)s.%(domain)s"
        self.prefix = "world"
        self.scheme = os.environ.get("ROBOTOFF_SCHEME", "https")

    def robotoff(self):
        self.prefix = "robotoff"
        return self

    def static(self):
        self.prefix = "static"
        # locally we may want to change it, give environment a chance
        static_domain = os.environ.get("STATIC_OFF_DOMAIN", "")
        if static_domain:
            if "://" in static_domain:
                self.scheme, static_domain = static_domain.split("://", 1)
            self.domain = static_domain
        return self

    def country(self, country_code: str):
        self.prefix = country_code
        return self

    def get(self):
        return self.url % {
            "scheme": self.scheme,
            "prefix": self.prefix,
            "domain": self.domain,
        }

>>>>>>> 93d30dad

PROJECT_DIR = Path(__file__).parent.parent
DATA_DIR = PROJECT_DIR / "data"
DATASET_DIR = PROJECT_DIR / "datasets"
<<<<<<< HEAD
I18N_DIR = PROJECT_DIR / "i18n"
DATASET_PATH = DATASET_DIR / "en.openfoodfacts.org.products.csv"
JSONL_DATASET_PATH = DATASET_DIR / "products.jsonl.gz"
JSONL_DATASET_ETAG_PATH = DATASET_DIR / "products-etag.txt"
JSONL_MIN_DATASET_PATH = DATASET_DIR / "products-min.jsonl.gz"
JSONL_DATASET_URL = (
    "https://static.openfoodfacts.org/data/openfoodfacts-products.jsonl.gz"
)

TAXONOMY_CATEGORY_URL = (
    "https://static.openfoodfacts.org/data/taxonomies/categories.json"
)
TAXONOMY_INGREDIENT_URL = (
    "https://static.openfoodfacts.org/data/taxonomies/ingredients.json"
)
TAXONOMY_LABEL_URL = "https://static.openfoodfacts.org/data/taxonomies/labels.json"
OFF_IMAGE_BASE_URL = "https://static.openfoodfacts.org/images/products"
OFF_BASE_WEBSITE_URL = "https://world.openfoodfacts.org"
OFF_PASSWORD = os.environ.get("OFF_PASSWORD", "")
OFF_SERVER_DOMAIN = "api.openfoodfacts.org"

TAXONOMY_DIR = DATA_DIR / "taxonomies"
TAXONOMY_CATEGORY_PATH = TAXONOMY_DIR / "categories.json"
TAXONOMY_INGREDIENT_PATH = TAXONOMY_DIR / "ingredients.json"
TAXONOMY_LABEL_PATH = TAXONOMY_DIR / "labels.json"

DB_NAME = os.environ.get("DB_NAME", "postgres")
DB_USER = os.environ.get("DB_USER", "postgres")
DB_PASSWORD = os.environ.get("DB_PASSWORD", "postgres")
DB_HOST = os.environ.get("DB_HOST", "localhost")
=======
DATASET_DIR.mkdir(exist_ok=True)
I18N_DIR = PROJECT_DIR / "i18n"
JSONL_DATASET_PATH = DATASET_DIR / "products.jsonl.gz"
JSONL_DATASET_ETAG_PATH = DATASET_DIR / "products-etag.txt"
JSONL_MIN_DATASET_PATH = DATASET_DIR / "products-min.jsonl.gz"
DATASET_CHECK_MIN_PRODUCT_COUNT = 1000000

# Products JSONL

JSONL_DATASET_URL = (
    BaseURLProvider().static().get() + "/data/openfoodfacts-products.jsonl.gz"
)

TAXONOMY_CATEGORY_URL = (
    BaseURLProvider().static().get() + "/data/taxonomies/categories.full.json"
)
TAXONOMY_INGREDIENT_URL = (
    BaseURLProvider().static().get() + "/data/taxonomies/ingredients.full.json"
)
TAXONOMY_LABEL_URL = (
    BaseURLProvider().static().get() + "/data/taxonomies/labels.full.json"
)
TAXONOMY_BRAND_URL = (
    BaseURLProvider().static().get() + "/data/taxonomies/brands.full.json"
)
OFF_IMAGE_BASE_URL = BaseURLProvider().static().get() + "/images/products"

OFF_BRANDS_URL = BaseURLProvider().get() + "/brands.json"

_off_password = os.environ.get("OFF_PASSWORD", "")
_off_user = os.environ.get("OFF_USER", "")


def off_credentials() -> Dict[str, str]:
    return {"user_id": _off_user, "password": _off_password}


OFF_SERVER_DOMAIN = "api." + BaseURLProvider().domain

# Taxonomies are huge JSON files that describe many concepts in OFF, in many languages, with synonyms. Those are the full version of taxos.

TAXONOMY_DIR = DATA_DIR / "taxonomies"
TAXONOMY_CATEGORY_PATH = TAXONOMY_DIR / "categories.full.json"
TAXONOMY_INGREDIENT_PATH = TAXONOMY_DIR / "ingredients.full.json"
TAXONOMY_LABEL_PATH = TAXONOMY_DIR / "labels.full.json"
TAXONOMY_BRAND_PATH = TAXONOMY_DIR / "brands.full.json"
INGREDIENTS_FR_PATH = TAXONOMY_DIR / "ingredients_fr.txt"
INGREDIENT_TOKENS_PATH = TAXONOMY_DIR / "ingredients_tokens.txt"
FR_TOKENS_PATH = TAXONOMY_DIR / "fr_tokens_lower.gz"

# Spellchecking parameters. Wauplin and Raphael are the experts.

SPELLCHECK_DIR = DATA_DIR / "spellcheck"
SPELLCHECK_PATTERNS_PATHS = {
    "fr": SPELLCHECK_DIR / "patterns_fr.txt",
}

# Credentials for the Robotoff insights database

POSTGRES_HOST = os.environ.get("POSTGRES_HOST", "localhost")
POSTGRES_DB = os.environ.get("POSTGRES_DB", "postgres")
POSTGRES_USER = os.environ.get("POSTGRES_USER", "postgres")
POSTGRES_PASSWORD = os.environ.get("POSTGRES_PASSWORD", "postgres")

# Mongo used to be on the same server as Robotoff

MONGO_URI = os.environ.get("MONGO_URI", "mongodb://mongodb:27017")
>>>>>>> 93d30dad

IPC_AUTHKEY = os.environ.get("IPC_AUTHKEY", "IPC").encode("utf-8")
IPC_HOST = os.environ.get("IPC_HOST", "localhost")
IPC_PORT = int(os.environ.get("IPC_PORT", 6650))
IPC_ADDRESS: Tuple[str, int] = (IPC_HOST, IPC_PORT)
WORKER_COUNT = int(os.environ.get("WORKER_COUNT", 8))
# how many seconds should we wait to compute insight on product updated
UPDATED_PRODUCT_WAIT = float(os.environ.get("ROBOTOFF_UPDATED_PRODUCT_WAIT", 10))

# Elastic Search is used for simple category prediction and spellchecking.

ELASTICSEARCH_HOSTS = os.environ.get("ELASTICSEARCH_HOSTS", "localhost:9200").split(",")
ELASTICSEARCH_TYPE = "document"

<<<<<<< HEAD
ELASTICSEARCH_CATEGORY_INDEX = "category"
ELASTICSEARCH_PRODUCT_INDEX = "product"

SLACK_TOKEN = os.environ.get("SLACK_TOKEN", "")
SLACK_OFF_TEST_CHANNEL = "CGLCKGVHS"
SLACK_OFF_ROBOTOFF_ALERT_CHANNEL = "CGKPALRCG"
SLACK_OFF_ROBOTOFF_USER_ALERT_CHANNEL = "CGWSXDGSF"
SLACK_OFF_ROBOTOFF_IMAGE_ALERT_CHANNEL = "GGMRWLEF2"
SLACK_OFF_NUTRISCORE_ALERT_CHANNEL = "CDX0VQ0TS"
=======

class ElasticsearchIndex:
    CATEGORY = "category"
    PRODUCT = "product"

    SUPPORTED_INDICES = {
        CATEGORY: (PROJECT_DIR / "robotoff/elasticsearch/index/category_index.json"),
        PRODUCT: (PROJECT_DIR / "robotoff/elasticsearch/index/product_index.json"),
    }


# Slack paramaters for notifications about detection
_slack_token = os.environ.get("SLACK_TOKEN", "")


# Returns the slack token to use for posting alerts if the current instance is the 'prod' instance.
# For all other instances, the empty string is returned.
def slack_token() -> str:
    if _robotoff_instance == "prod":
        if _slack_token != "":
            return _slack_token
        else:
            raise ValueError("No SLACK_TOKEN specified for prod Robotoff")

    if _slack_token != "":
        raise ValueError("SLACK_TOKEN specified for non-prod Robotoff")
    return ""

>>>>>>> 93d30dad

# Sentry for error reporting
_sentry_dsn = os.environ.get("SENTRY_DSN")

<<<<<<< HEAD
OCR_DATA_DIR = DATA_DIR / "ocr"
OCR_BRANDS_DATA_PATH = OCR_DATA_DIR / "regex_brands.txt"
OCR_BRANDS_NOTIFY_WHITELIST_DATA_PATH = OCR_DATA_DIR / "notify_whitelist_brands.txt"
OCR_LOGO_ANNOTATION_BRANDS_DATA_PATH = OCR_DATA_DIR / "logo_annotation_brands.txt"
OCR_STORES_DATA_PATH = OCR_DATA_DIR / "regex_stores.txt"
OCR_STORES_NOTIFY_WHITELIST_DATA_PATH = OCR_DATA_DIR / "notify_whitelist_stores.txt"
OCR_LOGO_ANNOTATION_LABELS_DATA_PATH = OCR_DATA_DIR / "logo_annotation_labels.txt"
=======
>>>>>>> 93d30dad

def init_sentry(integrations: Sequence[Integration] = ()):
    if _sentry_dsn:
        sentry_sdk.init(
            _sentry_dsn,
            environment=_robotoff_instance,
            integrations=integrations,
        )
    elif _robotoff_instance == "prod":
        raise ValueError("No SENTRY_DSN specified for prod Robotoff")


OCR_DATA_DIR = DATA_DIR / "ocr"
OCR_BRANDS_PATH = OCR_DATA_DIR / "brand.txt"
OCR_TAXONOMY_BRANDS_PATH = OCR_DATA_DIR / "brand_from_taxonomy.txt"
OCR_LOGO_ANNOTATION_BRANDS_DATA_PATH = OCR_DATA_DIR / "brand_logo_annotation.txt"
OCR_STORES_DATA_PATH = OCR_DATA_DIR / "store_regex.txt"
OCR_STORES_NOTIFY_DATA_PATH = OCR_DATA_DIR / "store_notify.txt"
OCR_LOGO_ANNOTATION_LABELS_DATA_PATH = OCR_DATA_DIR / "label_logo_annotation.txt"
OCR_LABEL_FLASHTEXT_DATA_PATH = OCR_DATA_DIR / "label_flashtext.txt"
OCR_LABEL_WHITELIST_DATA_PATH = OCR_DATA_DIR / "label_whitelist.txt"
# Try to detect MSC codes
OCR_FISHING_FLASHTEXT_DATA_PATH = OCR_DATA_DIR / "fishing_flashtext.txt"
OCR_TAXONOMY_BRANDS_BLACKLIST_PATH = OCR_DATA_DIR / "brand_taxonomy_blacklist.txt"
# Try to detect cosmetics in OFF
OCR_IMAGE_FLAG_BEAUTY_PATH = OCR_DATA_DIR / "image_flag_beauty.txt"
OCR_IMAGE_FLAG_MISCELLANEOUS_PATH = OCR_DATA_DIR / "image_flag_miscellaneous.txt"
OCR_PACKAGING_DATA_PATH = OCR_DATA_DIR / "packaging.txt"
OCR_TRACE_ALLERGEN_DATA_PATH = OCR_DATA_DIR / "trace_allergen.txt"
# Try to detect postal codes in France
OCR_CITIES_FR_PATH = OCR_DATA_DIR / "cities_laposte_hexasmal.json.gz"

BRAND_PREFIX_PATH = DATA_DIR / "brand_prefix.json"

# When we're making queries to the API, so that we're not blocked by error
ROBOTOFF_USER_AGENT = "Robotoff Live Analysis"
# Models and ML

<<<<<<< HEAD
MODELS_DIR = PROJECT_DIR / "models"
=======
MODELS_DIR = PROJECT_DIR / "models"

# Tensorflow Serving host parameters

_tf_serving_host = os.environ.get("TF_SERVING_HOST", "localhost")
_tf_serving_http_port = os.environ.get("TF_SERVING_PORT", "8501")
TF_SERVING_BASE_URL = f"http://{_tf_serving_host}:{_tf_serving_http_port}/v1/models"

TF_SERVING_MODELS_PATH = PROJECT_DIR / "tf_models"
OBJECT_DETECTION_IMAGE_MAX_SIZE = (1024, 1024)


OBJECT_DETECTION_TF_SERVING_MODELS = (
    "nutriscore",
    "nutrition-table",
    "universal-logo-detector",
)

OBJECT_DETECTION_MODEL_VERSION = {
    "nutriscore": "tf-nutriscore-1.0",
    "nutrition-table": "tf-nutrition-table-1.0",
    "universal-logo-detector": "tf-universal-logo-detector-1.0",
}

# We require a minimum of 15 occurences of the brands already on OFF to perform the extraction. This reduces false positive.
# We require a minimum of 4 characters for the brand

BRAND_MATCHING_MIN_LENGTH = 4
BRAND_MATCHING_MIN_COUNT = 15

INFLUXDB_HOST = os.environ.get("INFLUXDB_HOST", "localhost")
INFLUXDB_PORT = int(os.environ.get("INFLUXDB_PORT", "8086"))
INFLUXDB_DB_NAME = os.environ.get("INFLUXDB_DB_NAME", "off_metrics")
INFLUXDB_USERNAME = os.environ.get("INFLUXDB_USERNAME", "off_metrics")
INFLUXDB_PASSWORD = os.environ.get("INFLUXDB_PASSWORD")

TEST_DIR = PROJECT_DIR / "tests"
TEST_DATA_DIR = TEST_DIR / "unit/data"
>>>>>>> 93d30dad
<|MERGE_RESOLUTION|>--- conflicted
+++ resolved
@@ -1,8 +1,5 @@
 import os
 from pathlib import Path
-<<<<<<< HEAD
-from typing import Tuple
-=======
 from typing import Dict, Sequence, Tuple
 
 import sentry_sdk
@@ -64,43 +61,10 @@
             "domain": self.domain,
         }
 
->>>>>>> 93d30dad
 
 PROJECT_DIR = Path(__file__).parent.parent
 DATA_DIR = PROJECT_DIR / "data"
 DATASET_DIR = PROJECT_DIR / "datasets"
-<<<<<<< HEAD
-I18N_DIR = PROJECT_DIR / "i18n"
-DATASET_PATH = DATASET_DIR / "en.openfoodfacts.org.products.csv"
-JSONL_DATASET_PATH = DATASET_DIR / "products.jsonl.gz"
-JSONL_DATASET_ETAG_PATH = DATASET_DIR / "products-etag.txt"
-JSONL_MIN_DATASET_PATH = DATASET_DIR / "products-min.jsonl.gz"
-JSONL_DATASET_URL = (
-    "https://static.openfoodfacts.org/data/openfoodfacts-products.jsonl.gz"
-)
-
-TAXONOMY_CATEGORY_URL = (
-    "https://static.openfoodfacts.org/data/taxonomies/categories.json"
-)
-TAXONOMY_INGREDIENT_URL = (
-    "https://static.openfoodfacts.org/data/taxonomies/ingredients.json"
-)
-TAXONOMY_LABEL_URL = "https://static.openfoodfacts.org/data/taxonomies/labels.json"
-OFF_IMAGE_BASE_URL = "https://static.openfoodfacts.org/images/products"
-OFF_BASE_WEBSITE_URL = "https://world.openfoodfacts.org"
-OFF_PASSWORD = os.environ.get("OFF_PASSWORD", "")
-OFF_SERVER_DOMAIN = "api.openfoodfacts.org"
-
-TAXONOMY_DIR = DATA_DIR / "taxonomies"
-TAXONOMY_CATEGORY_PATH = TAXONOMY_DIR / "categories.json"
-TAXONOMY_INGREDIENT_PATH = TAXONOMY_DIR / "ingredients.json"
-TAXONOMY_LABEL_PATH = TAXONOMY_DIR / "labels.json"
-
-DB_NAME = os.environ.get("DB_NAME", "postgres")
-DB_USER = os.environ.get("DB_USER", "postgres")
-DB_PASSWORD = os.environ.get("DB_PASSWORD", "postgres")
-DB_HOST = os.environ.get("DB_HOST", "localhost")
-=======
 DATASET_DIR.mkdir(exist_ok=True)
 I18N_DIR = PROJECT_DIR / "i18n"
 JSONL_DATASET_PATH = DATASET_DIR / "products.jsonl.gz"
@@ -168,7 +132,6 @@
 # Mongo used to be on the same server as Robotoff
 
 MONGO_URI = os.environ.get("MONGO_URI", "mongodb://mongodb:27017")
->>>>>>> 93d30dad
 
 IPC_AUTHKEY = os.environ.get("IPC_AUTHKEY", "IPC").encode("utf-8")
 IPC_HOST = os.environ.get("IPC_HOST", "localhost")
@@ -183,17 +146,6 @@
 ELASTICSEARCH_HOSTS = os.environ.get("ELASTICSEARCH_HOSTS", "localhost:9200").split(",")
 ELASTICSEARCH_TYPE = "document"
 
-<<<<<<< HEAD
-ELASTICSEARCH_CATEGORY_INDEX = "category"
-ELASTICSEARCH_PRODUCT_INDEX = "product"
-
-SLACK_TOKEN = os.environ.get("SLACK_TOKEN", "")
-SLACK_OFF_TEST_CHANNEL = "CGLCKGVHS"
-SLACK_OFF_ROBOTOFF_ALERT_CHANNEL = "CGKPALRCG"
-SLACK_OFF_ROBOTOFF_USER_ALERT_CHANNEL = "CGWSXDGSF"
-SLACK_OFF_ROBOTOFF_IMAGE_ALERT_CHANNEL = "GGMRWLEF2"
-SLACK_OFF_NUTRISCORE_ALERT_CHANNEL = "CDX0VQ0TS"
-=======
 
 class ElasticsearchIndex:
     CATEGORY = "category"
@@ -222,21 +174,10 @@
         raise ValueError("SLACK_TOKEN specified for non-prod Robotoff")
     return ""
 
->>>>>>> 93d30dad
 
 # Sentry for error reporting
 _sentry_dsn = os.environ.get("SENTRY_DSN")
 
-<<<<<<< HEAD
-OCR_DATA_DIR = DATA_DIR / "ocr"
-OCR_BRANDS_DATA_PATH = OCR_DATA_DIR / "regex_brands.txt"
-OCR_BRANDS_NOTIFY_WHITELIST_DATA_PATH = OCR_DATA_DIR / "notify_whitelist_brands.txt"
-OCR_LOGO_ANNOTATION_BRANDS_DATA_PATH = OCR_DATA_DIR / "logo_annotation_brands.txt"
-OCR_STORES_DATA_PATH = OCR_DATA_DIR / "regex_stores.txt"
-OCR_STORES_NOTIFY_WHITELIST_DATA_PATH = OCR_DATA_DIR / "notify_whitelist_stores.txt"
-OCR_LOGO_ANNOTATION_LABELS_DATA_PATH = OCR_DATA_DIR / "logo_annotation_labels.txt"
-=======
->>>>>>> 93d30dad
 
 def init_sentry(integrations: Sequence[Integration] = ()):
     if _sentry_dsn:
@@ -275,9 +216,6 @@
 ROBOTOFF_USER_AGENT = "Robotoff Live Analysis"
 # Models and ML
 
-<<<<<<< HEAD
-MODELS_DIR = PROJECT_DIR / "models"
-=======
 MODELS_DIR = PROJECT_DIR / "models"
 
 # Tensorflow Serving host parameters
@@ -315,5 +253,4 @@
 INFLUXDB_PASSWORD = os.environ.get("INFLUXDB_PASSWORD")
 
 TEST_DIR = PROJECT_DIR / "tests"
-TEST_DATA_DIR = TEST_DIR / "unit/data"
->>>>>>> 93d30dad
+TEST_DATA_DIR = TEST_DIR / "unit/data"