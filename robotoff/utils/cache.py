--- conflicted
+++ resolved
@@ -8,26 +8,6 @@
 
 
 class CachedStore(metaclass=abc.ABCMeta):
-<<<<<<< HEAD
-    def __init__(
-        self,
-        fetch_func: Callable,
-        expiration_timedelta: Optional[datetime.timedelta] = None,
-    ):
-        self.store = None
-        self.expires_after: Optional[datetime.datetime] = None
-        self.fetch_func: Callable = fetch_func
-        self.expiration_timedelta = expiration_timedelta or datetime.timedelta(
-            minutes=30
-        )
-
-    def get(self, **kwargs):
-        if self.store is None or datetime.datetime.utcnow() >= self.expires_after:
-            if self.store is not None:
-                logger.info("ProductStore expired, reloading...")
-
-            self.expires_after = datetime.datetime.utcnow() + self.expiration_timedelta
-=======
     def __init__(self, fetch_func: Callable, expiration_interval: Optional[int] = 30):
         self.store = None
         self.expires_after: Optional[datetime.datetime] = None
@@ -51,7 +31,6 @@
                 self.expires_after = (
                     datetime.datetime.utcnow() + self.expiration_timedelta
                 )
->>>>>>> 93d30dad
             self.store = self.fetch_func(**kwargs)
 
         return self.store