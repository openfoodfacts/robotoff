--- conflicted
+++ resolved
@@ -1,36 +1,14 @@
 import gettext
-<<<<<<< HEAD
-from typing import Dict, Optional, Set
-=======
 from typing import Dict, Optional
->>>>>>> 93d30dad
 
 from robotoff import settings
 
 
 class TranslationStore:
-<<<<<<< HEAD
-    SUPPORTED_LANGUAGES: Set[str] = {
-        "fr",
-        "es",
-        "it",
-        "de",
-    }
-
-=======
->>>>>>> 93d30dad
     def __init__(self):
         self.translations: Dict[str, gettext.NullTranslations] = {}
 
     def load(self):
-<<<<<<< HEAD
-        for lang in self.SUPPORTED_LANGUAGES:
-            t = gettext.translation(
-                "robotoff", str(settings.I18N_DIR), languages=[lang]
-            )
-            if t is not None:
-                self.translations[lang] = t
-=======
         for lang_dir in settings.I18N_DIR.glob("*"):
             if not lang_dir.is_dir():
                 continue
@@ -40,7 +18,6 @@
                 "robotoff", str(settings.I18N_DIR), languages=[lang]
             )
             self.translations[lang] = t
->>>>>>> 93d30dad
 
     def get(self, lang: str) -> Optional[gettext.NullTranslations]:
         return self.translations.get(lang)
