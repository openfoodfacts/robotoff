--- conflicted
+++ resolved
@@ -10,14 +10,6 @@
 from robotoff import settings
 from robotoff.utils.types import JSONType
 
-<<<<<<< HEAD
-=======
-if os.environ.get("LOG_SQL_QUERIES", "false") == "true":
-    logger = logging.getLogger("peewee")
-    logger.setLevel(logging.DEBUG)
-    logger.addHandler(logging.StreamHandler())
-
->>>>>>> 9078b85d
 db = PostgresqlExtDatabase(
     settings.POSTGRES_DB,
     user=settings.POSTGRES_USER,
@@ -162,7 +154,7 @@
 class AnnotationVote(BaseModel):
     id = peewee.UUIDField(primary_key=True)
     # The insight this vote belongs to.
-    insight_id = peewee.ForeignKeyField(ProductInsight, null=False, backref="n_votes")
+    insight_id = peewee.ForeignKeyField(ProductInsight, null=False, backref="votes")
     # The username of the voter - if logged in.
     username = peewee.TextField(index=True, null=True)
     # The value of the annotation, see ProductInsight.annotation.
