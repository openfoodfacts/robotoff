import time
from typing import Dict, Optional

import requests

from robotoff import settings
from robotoff.elasticsearch.category.predict import (
    predict_from_product as predict_category_from_product_es,
)
from robotoff.insights.dataclass import InsightType
from robotoff.insights.extraction import get_predictions_from_product_name
from robotoff.insights.importer import import_insights
from robotoff.insights.validator import (
    InsightValidationResult,
    InsightValidator,
    InsightValidatorFactory,
    validate_insight,
)
from robotoff.models import ProductInsight
from robotoff.off import ServerType, get_server_type
from robotoff.prediction.category.neural.category_classifier import CategoryClassifier
from robotoff.prediction.types import PredictionType, ProductPredictions
from robotoff.products import Product, get_product
from robotoff.taxonomy import TaxonomyType, get_taxonomy
from robotoff.utils import get_logger
from robotoff.utils.types import JSONType

logger = get_logger(__name__)


def update_insights(barcode: str, server_domain: str):
    # Sleep 10s to let the OFF update request that triggered the webhook call
    # to finish
    time.sleep(settings.UPDATED_PRODUCT_WAIT)
    product_dict = get_product(barcode)

    if product_dict is None:
        logger.warn("Updated product does not exist: {}".format(barcode))
        return

    updated = updated_product_predict_insights(barcode, product_dict, server_domain)

    if updated:
        logger.info("Product {} updated".format(barcode))

    update_ingredients(barcode, product_dict, server_domain)

    product = Product(product_dict)
    validators: Dict[str, Optional[InsightValidator]] = {}

    for insight in (
        ProductInsight.select()
        .where(
            ProductInsight.annotation.is_null(),
            ProductInsight.barcode == barcode,
            ProductInsight.server_domain == server_domain,
        )
        .iterator()
    ):
        if insight.type not in validators:
            validators[insight.type] = InsightValidatorFactory.create(
                insight.type, None
            )

        validator = validators[insight.type]

        if validator is not None:
            result = validate_insight(insight, validator=validator, product=product)
            if result == InsightValidationResult.deleted:
                logger.info(
                    "Insight {} deleted (type: {})".format(insight.id, insight.type)
                )


def add_category_insight(barcode: str, product: JSONType, server_domain: str) -> bool:
    """Predict categories for product and import predicted category insight.

    :param barcode: product barcode
    :param product: product as retrieved from application
    :param server_domain: the server the product belongs to
    :return: True if at least one category insight was imported
    """
    if get_server_type(server_domain) != ServerType.off:
        return False

    # predict category using Elasticsearch on title
    product_predictions = []
    product_insight = predict_category_from_product_es(product)

    if product_insight is not None:
        product_predictions.append(product_insight)

    # predict category using neural model
    category_predictions = None
    try:
        category_predictions = CategoryClassifier(
            get_taxonomy(TaxonomyType.category.name)
        ).predict(product)
    except requests.exceptions.HTTPError as e:
        resp = e.response
        logger.error(
            f"Category classifier returned an error: {resp.status_code}: {resp.text}"
        )

    if category_predictions is not None:
        product_insight = ProductPredictions(
            barcode=product["code"],
            type=PredictionType.category,
            predictions=[
                category_prediction.to_prediction()
                for category_prediction in category_predictions
            ],
        )
        product_predictions.append(product_insight)

    if len(product_predictions) < 1:
        return False

    merged_product_prediction = ProductPredictions.merge(product_predictions)
<<<<<<< HEAD
    imported = import_insights(
        [merged_product_prediction], server_domain, automatic=False
=======
    product_store = get_product_store()
    importer = InsightImporterFactory.create(InsightType.category, product_store)

    imported = importer.import_insights(
        [merged_product_prediction],
        server_domain=server_domain,
        automatic=True,
>>>>>>> 89c1c13e
    )

    if imported:
        logger.info("Category insight imported for product {}".format(barcode))

    return bool(imported)


def updated_product_predict_insights(
    barcode: str, product: JSONType, server_domain: str
) -> bool:
    updated = add_category_insight(barcode, product, server_domain)
    product_name = product.get("product_name")

    if not product_name:
        return updated

    predictions_all = get_predictions_from_product_name(barcode, product_name)
    imported = import_insights(
        list(predictions_all.values()), server_domain, automatic=False
    )
    if imported:
        logger.info("{} insights imported for product {}".format(imported, barcode))
        updated = True

    return updated


def update_ingredients(barcode: str, product: JSONType, server_domain: str) -> int:
    deleted = 0

    for insight in ProductInsight.select().where(
        ProductInsight.type == InsightType.ingredient_spellcheck.name,
        ProductInsight.annotation.is_null(True),
        ProductInsight.barcode == barcode,
    ):
        lang = insight.data["lang"]
        insight_text = insight.data["text"]
        field_name = "ingredients_text_{}".format(lang)

        if field_name not in product or product[field_name] != insight_text:
            logger.info(
                "Ingredients deleted or updated for product {} (lang: {}), deleting "
                "insight".format(barcode, lang)
            )
            insight.delete_instance()
            deleted += 1

    return deleted<|MERGE_RESOLUTION|>--- conflicted
+++ resolved
@@ -117,18 +117,8 @@
         return False
 
     merged_product_prediction = ProductPredictions.merge(product_predictions)
-<<<<<<< HEAD
     imported = import_insights(
-        [merged_product_prediction], server_domain, automatic=False
-=======
-    product_store = get_product_store()
-    importer = InsightImporterFactory.create(InsightType.category, product_store)
-
-    imported = importer.import_insights(
-        [merged_product_prediction],
-        server_domain=server_domain,
-        automatic=True,
->>>>>>> 89c1c13e
+        [merged_product_prediction], server_domain, automatic=True
     )
 
     if imported:
