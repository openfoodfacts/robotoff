from multiprocessing.connection import Client
from typing import Dict

from robotoff import settings
from robotoff.utils import get_logger

logger = get_logger(__name__)


def send_ipc_event(event_type: str, meta: Dict = None):
    meta = meta or {}

    logger.info("Connecting listener server on {}:{}" "".format(*settings.IPC_ADDRESS))
<<<<<<< HEAD
    with Client(
        settings.IPC_ADDRESS, authkey=settings.IPC_AUTHKEY, family="AF_INET"
    ) as conn:
        logger.info("Sending event through IPC")
        conn.send(
            {
                "type": event_type,
                "meta": meta,
            }
        )
=======
    with Client(  # type: ignore
        settings.IPC_ADDRESS, authkey=settings.IPC_AUTHKEY, family="AF_INET"
    ) as conn:
        logger.info("Sending event through IPC")
        conn.send({"type": event_type, "meta": meta})
>>>>>>> 93d30dad
        logger.info("IPC event sent")<|MERGE_RESOLUTION|>--- conflicted
+++ resolved
@@ -11,22 +11,9 @@
     meta = meta or {}
 
     logger.info("Connecting listener server on {}:{}" "".format(*settings.IPC_ADDRESS))
-<<<<<<< HEAD
-    with Client(
-        settings.IPC_ADDRESS, authkey=settings.IPC_AUTHKEY, family="AF_INET"
-    ) as conn:
-        logger.info("Sending event through IPC")
-        conn.send(
-            {
-                "type": event_type,
-                "meta": meta,
-            }
-        )
-=======
     with Client(  # type: ignore
         settings.IPC_ADDRESS, authkey=settings.IPC_AUTHKEY, family="AF_INET"
     ) as conn:
         logger.info("Sending event through IPC")
         conn.send({"type": event_type, "meta": meta})
->>>>>>> 93d30dad
         logger.info("IPC event sent")