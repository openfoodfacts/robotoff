if __name__ == "__main__":
    import pathlib
    import sys
    from typing import Optional

    import click

    @click.group()
    def cli():
        pass

    @click.command()
    @click.argument("service")
    def run(service: str):
        from robotoff.cli.run import run as run_

        run_(service)

    @click.command()
    @click.argument("ocr_url")
    def predict_insight(ocr_url: str):
        import json
        from robotoff.insights.extraction import (
            extract_ocr_insights,
            DEFAULT_INSIGHT_TYPES,
        )
        from robotoff.utils import get_logger

        get_logger()

        results = extract_ocr_insights(ocr_url, DEFAULT_INSIGHT_TYPES)

        print(json.dumps(results, indent=4))

    @click.command(
        help="""
            Generate OCR insights of the requested type.
<<<<<<< HEAD
            
=======

>>>>>>> cd2e941e
            \b
            SOURCE can be either:
            * the path to a JSON file, a (gzipped-)JSONL file, or a directory
              containing JSON files
            * a barcode
            * the '-' character: input is read from stdin and assumed to be JSONL
<<<<<<< HEAD
              
=======

>>>>>>> cd2e941e
            Output is JSONL, each line containing the insights for one document.
        """
    )
    @click.argument("source")
    @click.option("--insight-type", "-t", required=True)
    @click.option(
        "--output",
        "-o",
        help="file to write output to, stdout if not specified",
        type=click.Path(dir_okay=False, writable=True),
    )
    @click.option(
        "--keep-empty/--no-keep-empty",
        default=False,
        help="keep documents with empty insight",
        show_default=True,
    )
    def generate_ocr_insights(
        source: str, insight_type: str, output: str, keep_empty: bool
    ):
<<<<<<< HEAD
=======
        from typing import TextIO, Union
>>>>>>> cd2e941e
        from robotoff.cli import insights
        from robotoff.insights._enum import InsightType
        from robotoff.utils import get_logger

<<<<<<< HEAD
        if source == "-":
            source = sys.stdin

        get_logger()
        insights.run_from_ocr_archive(source, insight_type, output, keep_empty)
=======
        input_: Union[str, TextIO] = sys.stdin if source == "-" else source

        get_logger()
        insights.run_from_ocr_archive(
            input_, InsightType[insight_type], output, keep_empty
        )
>>>>>>> cd2e941e

    @click.command()
    @click.option("--insight-type", "-t")
    @click.option("--country")
    def annotate(insight_type: Optional[str], country: Optional[str]):
        from robotoff.cli import annotate as annotate_

        annotate_.run(insight_type, country)

    @click.command()
    @click.option("--insight-type", "-t", required=True)
    @click.option("--dry/--no-dry", default=True)
    @click.option("-f", "--filter", "filter_clause")
    def batch_annotate(insight_type: str, dry: bool, filter_clause: str):
        from robotoff.cli import batch

        batch.run(insight_type, dry, filter_clause)

    @click.command()
    @click.argument("output")
    def predict_category(output: str):
        from robotoff.elasticsearch.category.predict import predict_from_dataset
        from robotoff.utils import dump_jsonl
        from robotoff.products import ProductDataset
        from robotoff import settings

        dataset = ProductDataset(settings.JSONL_DATASET_PATH)
        insights = predict_from_dataset(dataset)
        dict_insights = (i.to_dict() for i in insights)
        dump_jsonl(output, dict_insights)

    @click.command()
    @click.argument("pattern")
    @click.argument("correction")
    @click.option("--country", default="fr")
    @click.option("--username", required=True, prompt="Username")
    @click.option("--password", required=True, prompt="Password", hide_input=True)
    @click.option("--dry/--no-dry", default=False)
    def spellcheck(
        pattern: str,
        correction: str,
        country: str,
        username: str,
        password: str,
        dry: bool,
    ):
        from robotoff.cli.spellcheck import correct_ingredient
        from robotoff.utils.text import get_tag
        from robotoff.utils import get_logger
        from robotoff.off import OFFAuthentication

        get_logger()
        ingredient = get_tag(pattern)
        comment = "Fixing '{}' typo".format(pattern)
        auth = OFFAuthentication(username=username, password=password)
        correct_ingredient(
            country, ingredient, pattern, correction, comment, dry_run=dry, auth=auth
        )

    @click.command()
    @click.argument("output")
    @click.option("--index-name", default="product_all")
    @click.option("--confidence", type=float, default=0.5)
    @click.option("--max-errors", type=int)
    @click.option("--limit", type=int)
    def generate_spellcheck_insights(
        output: str,
        index_name: str,
        confidence: float,
        max_errors: Optional[int] = None,
        limit: Optional[int] = None,
    ):
        from robotoff.utils import dump_jsonl
        from robotoff.utils.es import get_es_client
        from robotoff.spellcheck import Spellchecker
        from robotoff.utils import get_logger

        logger = get_logger()
        logger.info("Max errors: {}".format(max_errors))

        client = get_es_client()
        insights_iter = Spellchecker.load(
            client=client, confidence=confidence, index_name=index_name
        ).generate_insights(max_errors=max_errors, limit=limit)

        dump_jsonl(output, insights_iter)

    @click.command()
    @click.argument("text")
    @click.option("--confidence", type=float, default=1)
    def test_spellcheck(text: str, confidence: float):
        import json
        from robotoff.utils.es import get_es_client
        from robotoff.spellcheck import Spellchecker
        from robotoff.utils import get_logger

        get_logger()
        client = get_es_client()
        result = Spellchecker.load(
            client=client, confidence=confidence
        ).predict_insight(text, detailed=True)
        print(json.dumps(result, indent=5))

    @click.command()
    @click.option("--minify/--no-minify", default=False)
    def download_dataset(minify: bool):
        from robotoff.products import has_dataset_changed, fetch_dataset
        from robotoff.utils import get_logger

        get_logger()

        if has_dataset_changed():
            fetch_dataset(minify)

    @click.command()
    @click.argument("barcode")
    @click.option("--deepest-only/--all-categories", default=False)
    @click.option("--blacklist/--no-blacklist", default=False)
    def categorize(barcode: str, deepest_only: bool, blacklist: bool):
        from robotoff.ml.category.neural.model import (
            LocalModel,
            filter_blacklisted_categories,
        )
        from robotoff import settings
        from robotoff.utils import get_logger

        get_logger()
        model = LocalModel(settings.CATEGORY_CLF_MODEL_PATH)
        predicted = model.predict_from_barcode(barcode, deepest_only=deepest_only)

        if predicted:
            if blacklist:
                predicted = filter_blacklisted_categories(predicted)

            for cat, confidence in predicted:
                print("{}: {}".format(cat, confidence))

    @click.command()
    @click.option("--insight-type", "-t")
    @click.option("--server-domain", default=None)
    @click.option("--batch-size", type=int, default=1024)
    @click.option("--input", "input_", type=pathlib.Path, default=None)
    @click.option("--generate-from", type=pathlib.Path, default=None)
    def import_insights(
        insight_type: Optional[str],
        server_domain: Optional[str],
        batch_size: int,
        input_: Optional[pathlib.Path],
        generate_from: Optional[pathlib.Path],
    ):
        from robotoff.cli.insights import (
            generate_from_ocr_archive,
            import_insights as import_insights_,
            insights_iter,
        )
        from robotoff import settings
        from robotoff.utils import get_logger
        from robotoff.insights._enum import InsightType

        logger = get_logger()
        server_domain = server_domain or settings.OFF_SERVER_DOMAIN

        if generate_from is not None:
            logger.info(
                "Generating and importing insights from {}".format(generate_from)
            )
            if insight_type is None:
                sys.exit("Required option: --insight-type")

            insights = generate_from_ocr_archive(
                generate_from, InsightType[insight_type]
            )
        elif input_ is not None:
            logger.info("Importing insights from {}".format(input_))
            insights = insights_iter(input_)
        else:
            raise ValueError("--generate-from or --input must be provided")

        imported = import_insights_(insights, server_domain, batch_size)
        logger.info("{} insights imported".format(imported))

    @click.command()
    @click.option("--insight-type", "-t", required=True)
    @click.option("--delta", type=int, default=1)
    def apply_insights(
        insight_type: str,
        delta: int,
    ):
        import datetime
        from robotoff.cli import insights
        from robotoff.utils import get_logger

        logger = get_logger()
        logger.info("Applying {} insights".format(insight_type))
        insights.apply_insights(insight_type, datetime.timedelta(days=delta))

    @click.command()
    @click.option("--index/--no-index", default=False)
    @click.option("--data/--no-data", default=True)
    @click.option("--product/--no-product", default=False)
    @click.option("--category/--no-category", default=False)
    @click.option("--product-version", default="product")
    def init_elasticsearch(
        index: bool, data: bool, product: bool, category: bool, product_version: str
    ):
        import orjson

        from robotoff import settings
        from robotoff.utils.es import get_es_client
        from robotoff.elasticsearch.product.dump import product_export
        from robotoff.elasticsearch.category.dump import category_export

        if index:
            with settings.ELASTICSEARCH_PRODUCT_INDEX_CONFIG_PATH.open("rb") as f:
                product_index_config = orjson.loads(f.read())

            with settings.ELASTICSEARCH_CATEGORY_INDEX_CONFIG_PATH.open("rb") as f:
                category_index_config = orjson.loads(f.read())

            client = get_es_client()

            if product:
                client.indices.create(product_version, product_index_config)

            if category:
                client.indices.create("category", category_index_config)

        if data:
            if product:
                product_export(version=product_version)

            if category:
                category_export()

    @click.command()
    @click.option("--sleep-time", type=float, default=0.5)
    def add_logo_to_ann(sleep_time: float):
        from itertools import groupby
        import time

        import requests
        import tqdm

        from robotoff.logos import add_logos_to_ann, get_stored_logo_ids
        from robotoff.models import db, ImageModel, ImagePrediction, LogoAnnotation
        from robotoff.utils import get_logger

        logger = get_logger()
        seen = get_stored_logo_ids()

        with db:
            logos_iter = tqdm.tqdm(
                LogoAnnotation.select()
                .join(ImagePrediction)
                .join(ImageModel)
                .where(LogoAnnotation.nearest_neighbors.is_null())
                .order_by(ImageModel.id)
                .iterator()
            )
            for _, logo_batch in groupby(
                logos_iter, lambda x: x.image_prediction.image.id
            ):
                logos = list(logo_batch)

                if all(l.id in seen for l in logos):
                    continue

                image = logos[0].image_prediction.image
                logger.info(f"Adding logos of image {image.id}")
                try:
                    added = add_logos_to_ann(image, logos)
                except requests.exceptions.ReadTimeout:
                    logger.warn("Request timed-out during logo addition")
                    continue

                logger.info(f"Added: {added}")

                if sleep_time:
                    time.sleep(sleep_time)

    @click.command()
    @click.argument("data-path", type=pathlib.Path)
    @click.option("--model-name", default="universal-logo-detector")
    @click.option("--model-version", default="tf-universal-logo-detector-1.0")
    def import_logos(data_path: pathlib.Path, model_name: str, model_version: str):
        from robotoff.cli.logos import insert_batch
        from robotoff.models import db
        from robotoff.utils import get_logger

        logger = get_logger()
        logger.info("Starting image prediction import...")

        with db:
            inserted = insert_batch(data_path, model_name, model_version)

        logger.info("{} image predictions inserted".format(inserted))

    @click.command()
    @click.argument("output", type=pathlib.Path)
    @click.option("--server-domain")
    @click.option("--annotated", type=bool)
    def export_logo_annotation(
        output: pathlib.Path,
        server_domain: Optional[str] = None,
        annotated: Optional[bool] = None,
    ):
        from robotoff.models import db, LogoAnnotation, ImageModel, ImagePrediction
        from robotoff.utils import dump_jsonl

        with db:
            where_clauses = []

            if server_domain is not None:
                where_clauses.append(ImageModel.server_domain == server_domain)

            if annotated is not None:
                where_clauses.append(
                    LogoAnnotation.annotation_value.is_null(not annotated)
                )

            query = LogoAnnotation.select().join(ImagePrediction).join(ImageModel)
            if where_clauses:
                query = query.where(*where_clauses)

            logo_iter = query.iterator()
            dict_iter = (l.to_dict() for l in logo_iter)
            dump_jsonl(output, dict_iter)

    cli.add_command(run)
    cli.add_command(generate_ocr_insights)
    cli.add_command(annotate)
    cli.add_command(batch_annotate)
    cli.add_command(predict_category)
    cli.add_command(init_elasticsearch)
    cli.add_command(spellcheck)
    cli.add_command(generate_spellcheck_insights)
    cli.add_command(test_spellcheck)
    cli.add_command(download_dataset)
    cli.add_command(categorize)
    cli.add_command(import_insights)
    cli.add_command(apply_insights)
    cli.add_command(predict_insight)
    cli.add_command(export_logo_annotation)
    cli.add_command(add_logo_to_ann)
    cli.add_command(import_logos)

    cli()<|MERGE_RESOLUTION|>--- conflicted
+++ resolved
@@ -35,22 +35,14 @@
     @click.command(
         help="""
             Generate OCR insights of the requested type.
-<<<<<<< HEAD
-            
-=======
-
->>>>>>> cd2e941e
+
             \b
             SOURCE can be either:
             * the path to a JSON file, a (gzipped-)JSONL file, or a directory
               containing JSON files
             * a barcode
             * the '-' character: input is read from stdin and assumed to be JSONL
-<<<<<<< HEAD
-              
-=======
-
->>>>>>> cd2e941e
+
             Output is JSONL, each line containing the insights for one document.
         """
     )
@@ -71,28 +63,17 @@
     def generate_ocr_insights(
         source: str, insight_type: str, output: str, keep_empty: bool
     ):
-<<<<<<< HEAD
-=======
         from typing import TextIO, Union
->>>>>>> cd2e941e
         from robotoff.cli import insights
         from robotoff.insights._enum import InsightType
         from robotoff.utils import get_logger
 
-<<<<<<< HEAD
-        if source == "-":
-            source = sys.stdin
-
-        get_logger()
-        insights.run_from_ocr_archive(source, insight_type, output, keep_empty)
-=======
         input_: Union[str, TextIO] = sys.stdin if source == "-" else source
 
         get_logger()
         insights.run_from_ocr_archive(
             input_, InsightType[insight_type], output, keep_empty
         )
->>>>>>> cd2e941e
 
     @click.command()
     @click.option("--insight-type", "-t")
