import csv
import datetime
import functools
import hashlib
import io
import tempfile
from typing import List, Optional

import falcon
import orjson
import peewee
import requests
from falcon.media.validators import jsonschema
from falcon_cors import CORS
from falcon_multipart.middleware import MultipartMiddleware
from PIL import Image
from sentry_sdk.integrations.falcon import FalconIntegration

from robotoff import settings
from robotoff.app import schema
from robotoff.app.auth import BasicAuthDecodeError, basic_decode
from robotoff.app.core import (
    SkipVotedOn,
    SkipVotedType,
    get_images,
    get_insights,
    save_annotation,
)
from robotoff.app.middleware import DBConnectionMiddleware
from robotoff.insights.extraction import (
    DEFAULT_OCR_PREDICTION_TYPES,
    extract_ocr_predictions,
)
from robotoff.insights.question import QuestionFormatter, QuestionFormatterFactory
from robotoff.logos import generate_insights_from_annotated_logos
from robotoff.models import (
    ImageModel,
    ImagePrediction,
    LogoAnnotation,
    ProductInsight,
    batch_insert,
)
from robotoff.off import (
    OFFAuthentication,
    generate_image_path,
    get_barcode_from_url,
    get_product,
    get_server_type,
)
from robotoff.prediction.category.neural.category_classifier import CategoryClassifier
from robotoff.prediction.object_detection import ObjectDetectionModelRegistry
from robotoff.prediction.ocr.dataclass import OCRParsingException
from robotoff.prediction.types import PredictionType
from robotoff.products import get_product_dataset_etag
from robotoff.spellcheck import SPELLCHECKERS, Spellchecker
from robotoff.taxonomy import TaxonomyType, get_taxonomy, match_unprefixed_value
from robotoff.utils import get_image_from_url, get_logger, http_session
from robotoff.utils.es import get_es_client
from robotoff.utils.i18n import TranslationStore
from robotoff.utils.text import get_tag
from robotoff.utils.types import JSONType
from robotoff.workers.client import send_ipc_event

logger = get_logger()

settings.init_sentry(integrations=[FalconIntegration()])

es_client = get_es_client()

TRANSLATION_STORE = TranslationStore()
TRANSLATION_STORE.load()


def _get_skip_voted_on(
    auth: Optional[OFFAuthentication], device_id: str
) -> SkipVotedOn:
    """Helper function for constructing SkipVotedOn objects based on request params."""
    if not auth:
        return SkipVotedOn(SkipVotedType.DEVICE_ID, device_id)

    username: Optional[str] = auth.get_username()
    if not username:
        return SkipVotedOn(SkipVotedType.DEVICE_ID, device_id)

    return SkipVotedOn(SkipVotedType.USERNAME, username)


###########
# IMPORTANT: remember to update documentation at doc/references/api.md if you change API
###########


class ProductInsightResource:
    def on_get(self, req: falcon.Request, resp: falcon.Response, barcode: str):
        server_domain: Optional[str] = req.get_param("server_domain")
        response: JSONType = {}
        insights = [
            i.serialize()
            for i in get_insights(
                barcode=barcode, server_domain=server_domain, limit=None
            )
        ]

        if not insights:
            response["status"] = "no_insights"
        else:
            response["insights"] = insights
            response["status"] = "found"

        resp.media = response


class ProductInsightDetail:
    def on_get(self, req: falcon.Request, resp: falcon.Response, insight_id: str):
        try:
            insight: ProductInsight = ProductInsight.get_by_id(insight_id)
        except ProductInsight.DoesNotExist:
            raise falcon.HTTPNotFound()

        resp.media = insight.to_dict()


class InsightCollection:
    def on_get(self, req: falcon.Request, resp: falcon.Response):
        response: JSONType = {}
        count: int = req.get_param_as_int("count", min_value=1, default=25)
        page: int = req.get_param_as_int("page", min_value=1, default=1)
        keep_types: Optional[List[str]] = req.get_param_as_list(
            "insight_types", required=False
        )
        barcode: Optional[str] = req.get_param("barcode")
        country: Optional[str] = req.get_param("country")
        annotated: Optional[bool] = req.get_param_as_bool("annotated")
        annotation: Optional[int] = req.get_param_as_int("annotation")
        value_tag: str = req.get_param("value_tag")
        brands = req.get_param_as_list("brands") or None
        server_domain: Optional[str] = req.get_param("server_domain")

        if keep_types:
            # Limit the number of types to prevent slow SQL queries
            keep_types = keep_types[:10]

        if brands is not None:
            # Limit the number of brands to prevent slow SQL queries
            brands = brands[:10]

        get_insights_ = functools.partial(
            get_insights,
            keep_types=keep_types,
            country=country,
            server_domain=server_domain,
            value_tag=value_tag,
            brands=brands,
            annotated=annotated,
            annotation=annotation,
            barcode=barcode,
        )

        offset: int = (page - 1) * count
        insights = [i.to_dict() for i in get_insights_(limit=count, offset=offset)]
        response["count"] = get_insights_(count=True)

        if not insights:
            response["insights"] = []
            response["status"] = "no_insights"
        else:
            response["insights"] = insights
            response["status"] = "found"

        resp.media = response


class RandomInsightResource:
    def on_get(self, req: falcon.Request, resp: falcon.Response):
        response: JSONType = {}

        insight_type: Optional[str] = req.get_param("type")
        country: Optional[str] = req.get_param("country")
        value_tag: Optional[str] = req.get_param("value_tag")
        server_domain: Optional[str] = req.get_param("server_domain")
        count: int = req.get_param_as_int("count", default=1, min_value=1, max_value=50)

        keep_types = [insight_type] if insight_type else None
        get_insights_ = functools.partial(
            get_insights,
            keep_types=keep_types,
            country=country,
            value_tag=value_tag,
            order_by="random",
            server_domain=server_domain,
        )

        insights = [i.serialize() for i in get_insights_(limit=count)]
        response["count"] = get_insights_(count=True)

        if not insights:
            response["insights"] = []
            response["status"] = "no_insights"
        else:
            response["insights"] = insights
            response["status"] = "found"

        resp.media = response


def parse_auth(req: falcon.Request) -> Optional[OFFAuthentication]:
    session_cookie = req.get_cookie_values("session")

    if session_cookie:
        session_cookie = session_cookie[0]

    authorization = req.get_header("Authorization")

    username = None
    password = None
    if authorization is not None:
        try:
            username, password = basic_decode(authorization)
        except BasicAuthDecodeError:
            raise falcon.HTTPUnauthorized(
                "Invalid authentication, Basic auth expected."
            )

    if not session_cookie and not username and not password:
        return None

    return OFFAuthentication(
        session_cookie=session_cookie, username=username, password=password
    )


def device_id_from_request(req: falcon.Request) -> str:
    """Returns the 'device_id' from the request parameters, or a hash of the
    access route (which should be the IPs of the proxies and the client)."""
    return req.get_param(
        "device_id",
        default=hashlib.sha1(str(req.access_route).encode()).hexdigest(),
    )


class AnnotateInsightResource:
    def on_post(self, req: falcon.Request, resp: falcon.Response):
        insight_id = req.get_param("insight_id", required=True)
        annotation = req.get_param_as_int(
            "annotation", required=True, min_value=-1, max_value=1
        )

        update = req.get_param_as_bool("update", default=True)
        # This field is only needed for nutritional table structure insights.
        data = req.get_param_as_json("data")

        auth: Optional[OFFAuthentication] = parse_auth(req)
        trusted_annotator: bool = auth is not None

        device_id = device_id_from_request(req)

        username = auth.get_username() if auth else "unknown annotator"
        logger.info(
            "New annotation received from {} (annotation: {}, insight: {})".format(
                username, annotation, insight_id
            )
        )

        annotation_result = save_annotation(
            insight_id,
            annotation,
            update=update,
            data=data,
            auth=auth,
            device_id=device_id,
            trusted_annotator=trusted_annotator,
        )

        resp.media = {
            "status": annotation_result.status,
            "description": annotation_result.description,
        }


class IngredientSpellcheckResource:
    def on_get(self, req: falcon.Request, resp: falcon.Response):
        self.spellcheck(req, resp)

    def on_post(self, req: falcon.Request, resp: falcon.Response):
        self.spellcheck(req, resp)

    def spellcheck(self, req: falcon.Request, resp: falcon.Response):
        text = req.get_param("text")
        if text is None:
            barcode = req.get_param("barcode")
            if barcode is None:
                raise falcon.HTTPBadRequest("text or barcode is required.")

            product = get_product(barcode) or {}
            text = product.get("ingredients_text_fr")
            if text is None:
                resp.media = {"status": "not_found"}
                return

        index_name = req.get_param("index", default="product_all")
        confidence = req.get_param_as_float("confidence", default=0.5)
        pipeline = req.get_param_as_list("pipeline") or None
        safe = req.get_param_as_bool("safe", blank_as_true=False)

        if safe is not None and pipeline:
            raise falcon.HTTPBadRequest(
                "pipeline and safe parameters cannot be used together"
            )

        if pipeline:
            for item in pipeline:
                if item not in SPELLCHECKERS:
                    raise falcon.HTTPBadRequest(f"unknown pipeline item: {item}")
        elif safe:
            pipeline = ["patterns", "percentages", "vocabulary"]

        spellchecker = Spellchecker.load(
            client=es_client,
            pipeline=pipeline,
            index_name=index_name,
            confidence=confidence,
        )
        correction_item = spellchecker.correct(text)

        resp.media = {
            "text": text,
            "corrected": correction_item.latest_correction,
            "corrections": correction_item.corrections,
        }


class NutrientPredictorResource:
    def on_get(self, req: falcon.Request, resp: falcon.Response):
        ocr_url = req.get_param("ocr_url", required=True)

        if not ocr_url.endswith(".json"):
            raise falcon.HTTPBadRequest("a JSON file is expected")

        barcode = get_barcode_from_url(ocr_url)

        if barcode is None:
            raise falcon.HTTPBadRequest(f"invalid OCR URL: {ocr_url}")

        try:
            predictions = extract_ocr_predictions(
                barcode, ocr_url, [PredictionType.nutrient]
            )

        except requests.exceptions.RequestException:
            resp.media = {
                "error": "download_error",
                "error_description": "an error occurred during OCR JSON download",
            }
            return

        except OCRParsingException as e:
            logger.error(e)
            resp.media = {
                "error": "invalid_ocr",
                "error_description": "an error occurred during OCR parsing",
            }
            return

        resp.media = {"nutrients": [p.to_dict() for p in predictions]}


class OCRInsightsPredictorResource:
    def on_get(self, req: falcon.Request, resp: falcon.Response):
        ocr_url = req.get_param("ocr_url", required=True)
        barcode = get_barcode_from_url(ocr_url)
        if barcode is None:
            raise falcon.HTTPBadRequest(f"invalid OCR URL: {ocr_url}")

        try:
            insights = extract_ocr_predictions(
                barcode, ocr_url, DEFAULT_OCR_PREDICTION_TYPES
            )

        except requests.exceptions.RequestException:
            resp.media = {
                "error": "download_error",
                "error_description": "an error occurred during OCR JSON download",
            }
            return

        except OCRParsingException as e:
            logger.error(e)
            resp.media = {
                "error": "invalid_ocr",
                "error_description": "an error occurred during OCR parsing",
            }
            return

        resp.media = {
            "insights": insights,
        }


class CategoryPredictorResource:
    def on_get(self, req: falcon.Request, resp: falcon.Response):
        barcode = req.get_param("barcode", required=True)
        deepest_only = req.get_param_as_bool("deepest_only", default=False)

        categories = []

        product = get_product(barcode)
        if product:
            predictions = CategoryClassifier(
                get_taxonomy(TaxonomyType.category.name)
            ).predict(product, deepest_only)
            categories = [p.to_dict() for p in predictions]

        resp.media = {"categories": categories}


class UpdateDatasetResource:
    def on_post(self, req: falcon.Request, resp: falcon.Response):
        send_ipc_event("download_dataset")

        resp.media = {
            "status": "scheduled",
        }

    def on_get(self, req: falcon.Request, resp: falcon.Response):
        resp.media = {
            "etag": get_product_dataset_etag(),
        }


class ImageImporterResource:
    def on_post(self, req: falcon.Request, resp: falcon.Response):
        barcode = req.get_param("barcode", required=True)
        image_url = req.get_param("image_url", required=True)
        ocr_url = req.get_param("ocr_url", required=True)
        server_domain = req.get_param("server_domain", required=True)

        if server_domain != settings.OFF_SERVER_DOMAIN:
            logger.info("Rejecting image import from {}".format(server_domain))
            resp.media = {
                "status": "rejected",
            }
            return

        send_ipc_event(
            "import_image",
            {
                "barcode": barcode,
                "image_url": image_url,
                "ocr_url": ocr_url,
                "server_domain": server_domain,
            },
        )

        resp.media = {
            "status": "scheduled",
        }


class ImageCropResource:
    def on_get(self, req: falcon.Request, resp: falcon.Response):
        image_url = req.get_param("image_url", required=True)
        y_min = req.get_param_as_float("y_min", required=True)
        x_min = req.get_param_as_float("x_min", required=True)
        y_max = req.get_param_as_float("y_max", required=True)
        x_max = req.get_param_as_float("x_max", required=True)
        image = get_image_from_url(image_url, session=http_session, error_raise=False)

        if image is None:
            raise falcon.HTTPBadRequest(f"Could not fetch image: {image_url}")

        (left, right, top, bottom) = (
            x_min * image.width,
            x_max * image.width,
            y_min * image.height,
            y_max * image.height,
        )
        cropped_image = image.crop((left, top, right, bottom))
        image_response(cropped_image, resp)


class ImagePredictionImporterResource:
    @jsonschema.validate(schema.IMAGE_PREDICTION_IMPORTER_SCHEMA)
    def on_post(self, req: falcon.Request, resp: falcon.Response):
        timestamp = datetime.datetime.utcnow()
        inserts = []

        for prediction in req.media["predictions"]:
            server_domain: str = prediction.get(
                "server_domain", settings.OFF_SERVER_DOMAIN
            )
            server_type: str = get_server_type(server_domain).name
            source_image = generate_image_path(
                prediction["barcode"], prediction.pop("image_id")
            )
            inserts.append(
                {
                    "timestamp": timestamp,
                    "server_domain": server_domain,
                    "server_type": server_type,
                    "source_image": source_image,
                    **prediction,
                }
            )

        inserted = batch_insert(ImagePrediction, inserts)
        logger.info("{} image predictions inserted".format(inserted))


class ImagePredictionFetchResource:
    def on_get(self, req: falcon.Request, resp: falcon.Response):
        count: int = req.get_param_as_int("count", min_value=1, default=25)
        model_name: Optional[str] = req.get_param("model_name")
        type_: Optional[str] = req.get_param("type")
        model_version: Optional[str] = req.get_param("model_version")
        server_domain: Optional[str] = req.get_param("server_domain")
        barcode: Optional[str] = req.get_param("barcode")
        min_confidence: Optional[float] = req.get_param_as_float("min_confidence")
        random: bool = req.get_param_as_bool("random", default=True)

        where_clauses = []

        if model_name is not None:
            where_clauses.append(ImagePrediction.model_name == model_name)

        if model_version is not None:
            where_clauses.append(ImagePrediction.model_version == model_version)

        if type_ is not None:
            where_clauses.append(ImagePrediction.type == type_)

        if server_domain:
            where_clauses.append(ImageModel.server_domain == server_domain)

        if min_confidence is not None:
            where_clauses.append(ImagePrediction.max_confidence >= min_confidence)

        if barcode is not None:
            where_clauses.append(ImageModel.barcode == barcode)

        query = ImagePrediction.select().join(ImageModel)

        if where_clauses:
            query = query.where(*where_clauses)

        if random:
            query = query.order_by(peewee.fn.Random())

        query = query.limit(count)
        items = [item.to_dict() for item in query.iterator()]
        resp.media = {"predictions": items}


class ImagePredictorResource:
    def on_get(self, req: falcon.Request, resp: falcon.Response):
        image_url = req.get_param("image_url", required=True)
        models: List[str] = req.get_param_as_list("models", required=True)

        available_models = ObjectDetectionModelRegistry.get_available_models()

        for model_name in models:
            if model_name not in available_models:
                raise falcon.HTTPBadRequest(
                    "invalid_model",
                    "unknown model {}, available models: {}"
                    "".format(model_name, ", ".join(available_models)),
                )

        output_image = req.get_param_as_bool("output_image")

        if output_image is None:
            output_image = False

        if output_image and len(models) != 1:
            raise falcon.HTTPBadRequest(
                "invalid_request",
                "a single model must be specified with the `models` parameter "
                "when `output_image` is True",
            )

        image = get_image_from_url(image_url, session=http_session, error_raise=False)

        if image is None:
            raise falcon.HTTPBadRequest(f"Could not fetch image: {image_url}")

        predictions = {}

        for model_name in models:
            model = ObjectDetectionModelRegistry.get(model_name)
            result = model.detect_from_image(image, output_image=output_image)

            if output_image:
                image_response(result.boxed_image, resp)
                return
            else:
                predictions[model_name] = result.to_json()

        resp.media = {"predictions": predictions}


def image_response(image: Image.Image, resp: falcon.Response) -> None:
    resp.content_type = "image/jpeg"
    fp = io.BytesIO()
    image.save(fp, "JPEG")
    resp.stream_len = fp.tell()
    fp.seek(0)
    resp.stream = fp


class ImageLogoResource:
    def on_get(self, req: falcon.Request, resp: falcon.Response):
        logo_ids: Optional[List[str]] = req.get_param_as_list(
            "logo_ids", required=False
        )

        if logo_ids is not None:
            self.fetch_logos(logo_ids, resp)
        else:
            self.search(req, resp)

    def search(self, req: falcon.Request, resp: falcon.Response):
        count: int = req.get_param_as_int(
            "count", min_value=1, max_value=2000, default=25
        )
        type_: Optional[str] = req.get_param("type")
        barcode: Optional[str] = req.get_param("barcode")
        value: Optional[str] = req.get_param("value")
        min_confidence: Optional[float] = req.get_param_as_float("min_confidence")
        random: bool = req.get_param_as_bool("random", default=False)
        server_domain: Optional[str] = req.get_param("server_domain")
        annotated: bool = req.get_param_as_bool("annotated", default=False)

        where_clauses = [LogoAnnotation.annotation_value.is_null(not annotated)]
        join_image_prediction = False
        join_image_model = False

        if server_domain:
            where_clauses.append(ImageModel.server_domain == server_domain)
            join_image_model = True

        if min_confidence is not None:
            where_clauses.append(ImagePrediction.max_confidence >= min_confidence)
            join_image_prediction = True

        if barcode is not None:
            where_clauses.append(ImageModel.barcode == barcode)
            join_image_model = True

        if type_ is not None:
            where_clauses.append(LogoAnnotation.annotation_type == type_)

        if value is not None:
            value_tag = get_tag(value)
            where_clauses.append(LogoAnnotation.annotation_value_tag == value_tag)

        query = LogoAnnotation.select()
        join_image_prediction = join_image_prediction or join_image_model

        if join_image_prediction:
            query = query.join(ImagePrediction)

            if join_image_model:
                query = query.join(ImageModel)

        if where_clauses:
            query = query.where(*where_clauses)

        query_count = query.count()

        if random:
            query = query.order_by(peewee.fn.Random())

        query = query.limit(count)
        items = [item.to_dict() for item in query.iterator()]

        for item in items:
            image_prediction = item.pop("image_prediction")
            item["image"] = image_prediction["image"]

        resp.media = {"logos": items, "count": query_count}

    def fetch_logos(self, logo_ids: List[str], resp: falcon.Response):
        logos = []
        for logo in (
            LogoAnnotation.select()
            .join(ImagePrediction)
            .join(ImageModel)
            .where(LogoAnnotation.id.in_(logo_ids))
            .iterator()
        ):
            logo_dict = logo.to_dict()
            image_prediction = logo_dict.pop("image_prediction")
            logo_dict["image"] = image_prediction["image"]
            logos.append(logo_dict)

        resp.media = {"logos": logos, "count": len(logos)}


class ImageLogoDetailResource:
    def on_get(self, req: falcon.Request, resp: falcon.Response, logo_id: int):
        logo = LogoAnnotation.get_or_none(id=logo_id)

        if logo is None:
            resp.status = falcon.HTTP_404
            return

        logo_dict = logo.to_dict()
        image_prediction = logo_dict.pop("image_prediction")
        logo_dict["image"] = image_prediction["image"]
        resp.media = logo_dict

    @jsonschema.validate(schema.UPDATE_LOGO_SCHEMA)
    def on_put(self, req: falcon.Request, resp: falcon.Response, logo_id: int):
        logo = LogoAnnotation.get_or_none(id=logo_id)

        if logo is None:
            resp.status = falcon.HTTP_404
            return

        type_ = req.media["type"]
        value = req.media["value"] or None
        updated = False

        if type_ != logo.annotation_type:
            logo.annotation_type = type_
            updated = True

        if value != logo.annotation_value:
            logo.annotation_value = value

            if value is not None:
                value_tag = get_tag(value)
                logo.annotation_value_tag = value_tag
                logo.taxonomy_value = match_unprefixed_value(value_tag, type_)
            else:
                logo.annotation_value_tag = None
                logo.taxonomy_value = None

            updated = True

        if updated:
            auth = parse_auth(req)
            username = None if auth is None else auth.get_username()
            logo.username = username
            logo.completed_at = datetime.datetime.utcnow()
            logo.save()

        resp.status = falcon.HTTP_204


class ImageLogoAnnotateResource:
    def on_post(self, req: falcon.Request, resp: falcon.Response):
        server_domain = req.media.get("server_domain", settings.OFF_SERVER_DOMAIN)
        annotations = req.media["annotations"]
        auth = parse_auth(req)
        username = None if auth is None else auth.get_username()
        completed_at = datetime.datetime.utcnow()
        annotated_logos = []

        for annotation in annotations:
            logo_id = annotation["logo_id"]
            type_ = annotation["type"]
            value = annotation["value"] or None
            logo = LogoAnnotation.get_by_id(logo_id)
            if value is not None:
                logo.annotation_value = value
                value_tag = get_tag(value)
                logo.annotation_value_tag = value_tag
                logo.taxonomy_value = match_unprefixed_value(value_tag, type_)

            logo.annotation_type = type_
            logo.username = username
            logo.completed_at = completed_at
            logo.save()
            annotated_logos.append(logo)

        created = generate_insights_from_annotated_logos(annotated_logos, server_domain)
        resp.media = {"created insights": created}


class ImageLogoUpdateResource:
    def on_post(self, req: falcon.Request, resp: falcon.Response):
        source_value = req.get_param("source_value", required=True)
        source_type = req.get_param("source_type", required=True)
        target_value = req.get_param("target_value", required=True)
        target_type = req.get_param("target_type", required=True)

        auth = parse_auth(req)
        username = None if auth is None else auth.get_username()
        completed_at = datetime.datetime.utcnow()

        target_value_tag = get_tag(target_value)
        source_value_tag = get_tag(source_value)
        taxonomy_value = match_unprefixed_value(target_value_tag, target_type)

        query = LogoAnnotation.update(
            {
                LogoAnnotation.annotation_type: target_type,
                LogoAnnotation.annotation_value: target_value,
                LogoAnnotation.annotation_value_tag: target_value_tag,
                LogoAnnotation.taxonomy_value: taxonomy_value,
                LogoAnnotation.username: username,
                LogoAnnotation.completed_at: completed_at,
            }
        ).where(
            LogoAnnotation.annotation_type == source_type,
            LogoAnnotation.annotation_value_tag == source_value_tag,
        )
        updated = query.execute()
        resp.media = {"updated": updated}


class WebhookProductResource:
    """This handles requests from product opener
    that act as webhooks on product update or deletion.
    """

    def on_post(self, req: falcon.Request, resp: falcon.Response):
        barcode = req.get_param("barcode", required=True)
        action = req.get_param("action", required=True)
        server_domain = req.get_param("server_domain", required=True)
        if server_domain != settings.OFF_SERVER_DOMAIN:
            logger.info("Rejecting webhook event from {}".format(server_domain))
            resp.media = {
                "status": "rejected",
            }
            return

        logger.info(
            "New webhook event received for product {} (action: {}, "
            "domain: {})".format(barcode, action, server_domain)
        )
        if action not in ("updated", "deleted"):
            raise falcon.HTTPBadRequest(
                title="invalid_action",
                description="action must be one of " "`deleted`, `updated`",
            )

        if action == "updated":
            send_ipc_event(
                "product_updated",
                {
                    "barcode": barcode,
                    "server_domain": server_domain,
                    # add some latency
                    "task_delay": settings.UPDATED_PRODUCT_WAIT,
                },
            )

        elif action == "deleted":
            send_ipc_event(
                "product_deleted", {"barcode": barcode, "server_domain": server_domain}
            )

        resp.media = {
            "status": "scheduled",
        }


class ProductQuestionsResource:
    """Get a question about a product to confirm/infirm an insight

    see also doc/explanation/questions.md
    """

    def on_get(self, req: falcon.Request, resp: falcon.Response, barcode: str):
        response: JSONType = {}
        count: int = req.get_param_as_int("count", min_value=1) or 1
        lang: str = req.get_param("lang", default="en")
        # If the device_id is not provided as a request parameter, we use the
        # hash of the IPs as a backup.
        device_id = device_id_from_request(req)
        server_domain: Optional[str] = req.get_param("server_domain")

        auth: Optional[OFFAuthentication] = parse_auth(req)

        keep_types = QuestionFormatterFactory.get_default_types()

        insights = list(
            get_insights(
                barcode=barcode,
                keep_types=keep_types,
                server_domain=server_domain,
                limit=count,
                order_by="n_votes",
                avoid_voted_on=_get_skip_voted_on(auth, device_id),
            )
        )

        if not insights:
            response["questions"] = []
            response["status"] = "no_questions"
        else:
            questions: List[JSONType] = []

            for insight in insights:
                formatter_cls = QuestionFormatterFactory.get(insight.type)
                formatter: QuestionFormatter = formatter_cls(TRANSLATION_STORE)
                question = formatter.format_question(insight, lang)
                questions.append(question.serialize())

            response["questions"] = questions
            response["status"] = "found"

        resp.media = response


class RandomQuestionsResource:
    def on_get(self, req: falcon.Request, resp: falcon.Response):
        get_questions_resource_on_get(req, resp, "random")


class PopularQuestionsResource:
    def on_get(self, req: falcon.Request, resp: falcon.Response):
        get_questions_resource_on_get(req, resp, "popularity")


def get_questions_resource_on_get(
    req: falcon.Request, resp: falcon.Response, order_by: str
):
    response: JSONType = {}
    page: int = req.get_param_as_int("page", min_value=1, default=1)
    count: int = req.get_param_as_int("count", min_value=1, default=25)
    lang: str = req.get_param("lang", default="en")
    keep_types: Optional[List[str]] = req.get_param_as_list(
        "insight_types", required=False
    )
    country: Optional[str] = req.get_param("country")
    value_tag: str = req.get_param("value_tag")
    brands = req.get_param_as_list("brands") or None
    server_domain: Optional[str] = req.get_param("server_domain")
    reserved_barcode: Optional[bool] = req.get_param_as_bool(
        "reserved_barcode", default=False
    )

    # If the device_id is not provided as a request parameter, we use the
    # hash of the IPs as a backup.
    device_id = device_id_from_request(req)

    auth: Optional[OFFAuthentication] = parse_auth(req)

    if reserved_barcode:
        # Include all results, including non reserved barcodes
        reserved_barcode = None

    if keep_types is None:
        keep_types = QuestionFormatterFactory.get_default_types()
    else:
        # Limit the number of types to prevent slow SQL queries
        keep_types = keep_types[:10]

    if brands is not None:
        # Limit the number of brands to prevent slow SQL queries
        brands = brands[:10]

    get_insights_ = functools.partial(
        get_insights,
        keep_types=keep_types,
        country=country,
        server_domain=server_domain,
        value_tag=value_tag,
        brands=brands,
        order_by=order_by,
        reserved_barcode=reserved_barcode,
        avoid_voted_on=_get_skip_voted_on(auth, device_id),
    )

    offset: int = (page - 1) * count
    insights = list(get_insights_(limit=count, offset=offset))
    response["count"] = get_insights_(count=True)
    # This code should be merged with the one in ProductQuestionsResource.get
    if not insights:
        response["questions"] = []
        response["status"] = "no_questions"
    else:
        questions: List[JSONType] = []

        for insight in insights:
            formatter_cls = QuestionFormatterFactory.get(insight.type)

            if formatter_cls is None:
                continue

            formatter: QuestionFormatter = formatter_cls(TRANSLATION_STORE)
            question = formatter.format_question(insight, lang)
            questions.append(question.serialize())

        response["questions"] = questions
        response["status"] = "found"

    resp.media = response


class StatusResource:
    def on_get(self, req: falcon.Request, resp: falcon.Response):
        resp.media = {
            "status": "running",
        }


class HealthResource:
    def on_get(self, req: falcon.Request, resp: falcon.Response):
        from robotoff.health import health

        message, status, headers = health.run()
        resp.media = {
            "message": orjson.loads(message),
            "status": status,
            "headers": headers,
        }
        resp.status = str(status)


class DumpResource:
    def on_get(self, req: falcon.Request, resp: falcon.Response):
        keep_types: Optional[List[str]] = req.get_param_as_list(
            "insight_types", required=False
        )

        if keep_types is not None:
            keep_types = keep_types[:10]

        barcode = req.get_param("barcode")
        annotated = req.get_param_as_bool("annotated", blank_as_true=False)
        value_tag = req.get_param("value_tag")

        insights_iter = get_insights(
            barcode=barcode,
            keep_types=keep_types,
            annotated=annotated,
            value_tag=value_tag,
            limit=None,
        )

        writer = None

        with tempfile.TemporaryFile("w+", newline="") as temp_f:
            for insight in insights_iter:
                serial = orjson.loads(orjson.dumps(insight.to_dict()))

                if writer is None:
                    writer = csv.DictWriter(temp_f, fieldnames=serial.keys())
                    writer.writeheader()

                writer.writerow(serial)

            temp_f.seek(0)
            content = temp_f.read()

        if content:
            resp.content_type = "text/csv"
            resp.body = content
        else:
            resp.status = falcon.HTTP_204


class UserStatisticsResource:
    def on_get(self, req: falcon.Request, resp: falcon.Response, username: str):
        annotation_count = (
            ProductInsight.select().where(ProductInsight.username == username).count()
        )
        resp.media = {"count": {"annotations": annotation_count}}


<<<<<<< HEAD
class ImageCollection:
    def on_get(self, req: falcon.Request, resp: falcon.Response):
        response: JSONType = {}
        count: int = req.get_param_as_int("count", min_value=1, default=25)
        page: int = req.get_param_as_int("page", min_value=1, default=1)
        with_predicted: Optional[int] = req.get_param_as_int("with_predicted", default=1)
        barcode: Optional[str] = req.get_param("barcode")
        server_domain = settings.OFF_SERVER_DOMAIN
=======
def get_image_list_on_get(req: falcon.Request, resp: falcon.Response):
    response: JSONType = {}
    count: int = req.get_param_as_int("count", min_value=1, default=25)
    page: int = req.get_param_as_int("page", min_value=1, default=1)
    with_predicted: Optional[bool] = req.get_param_as_bool(
        "with_predicted", default=False
    )
    barcode: Optional[str] = req.get_param("barcode")
    server_domain = settings.OFF_SERVER_DOMAIN

    get_images_ = functools.partial(
        get_images,
        with_predicted=with_predicted,
        barcode=barcode,
        server_domain=server_domain,
    )

    offset: int = (page - 1) * count
    images = [i.to_dict() for i in get_images_(limit=count, offset=offset)]
    response["count"] = get_images_(count=True)
>>>>>>> 6bd51567

        get_images_ = functools.partial(
            get_images,
            with_predicted=with_predicted,
            barcode=barcode,
            server_domain=server_domain,
        )

        offset: int = (page - 1) * count
        images = [i.to_dict() for i in get_images_(limit=count, offset=offset)]
        response["count"] = get_images_(count=True)

        if not images:
            response["images"] = []
            response["status"] = "no_images"
        else:
            response["images"] = images
            response["status"] = "found"

        resp.media = response


cors = CORS(
    allow_all_origins=True,
    allow_all_headers=True,
    allow_all_methods=True,
    allow_credentials_all_origins=True,
    max_age=600,
)

api = falcon.API(
    middleware=[cors.middleware, MultipartMiddleware(), DBConnectionMiddleware()]
)

json_handler = falcon.media.JSONHandler(dumps=orjson.dumps, loads=orjson.loads)
extra_handlers = {
    "application/json": json_handler,
}

api.resp_options.media_handlers.update(extra_handlers)

# Parse form parameters
api.req_options.auto_parse_form_urlencoded = True
api.req_options.strip_url_path_trailing_slash = True
api.req_options.auto_parse_qs_csv = True
# defines urls
api.add_route("/api/v1/insights/{barcode}", ProductInsightResource())
api.add_route("/api/v1/insights/detail/{insight_id:uuid}", ProductInsightDetail())
api.add_route("/api/v1/insights", InsightCollection())
api.add_route("/api/v1/insights/random", RandomInsightResource())
api.add_route("/api/v1/insights/annotate", AnnotateInsightResource())
api.add_route("/api/v1/predict/ingredients/spellcheck", IngredientSpellcheckResource())
api.add_route("/api/v1/predict/nutrient", NutrientPredictorResource())
api.add_route("/api/v1/predict/ocr_insights", OCRInsightsPredictorResource())
api.add_route("/api/v1/predict/category", CategoryPredictorResource())
api.add_route("/api/v1/products/dataset", UpdateDatasetResource())
api.add_route("/api/v1/webhook/product", WebhookProductResource())
api.add_route("/api/v1/images/import", ImageImporterResource())
api.add_route("/api/v1/images/crop", ImageCropResource())
api.add_route("/api/v1/images/predictions/import", ImagePredictionImporterResource())
api.add_route("/api/v1/images/predictions", ImagePredictionFetchResource())
api.add_route("/api/v1/images/predict", ImagePredictorResource())
api.add_route("/api/v1/images/logos", ImageLogoResource())
api.add_route("/api/v1/images/logos/{logo_id:int}", ImageLogoDetailResource())
api.add_route("/api/v1/images/logos/annotate", ImageLogoAnnotateResource())
api.add_route("/api/v1/images/logos/update", ImageLogoUpdateResource())
api.add_route("/api/v1/questions/{barcode}", ProductQuestionsResource())
api.add_route("/api/v1/questions/random", RandomQuestionsResource())
api.add_route("/api/v1/questions/popular", PopularQuestionsResource())
api.add_route("/api/v1/status", StatusResource())
api.add_route("/api/v1/health", HealthResource())
api.add_route("/api/v1/dump", DumpResource())
api.add_route("/api/v1/users/statistics/{username}", UserStatisticsResource())
api.add_route("/api/v1/images", ImageCollection())<|MERGE_RESOLUTION|>--- conflicted
+++ resolved
@@ -1061,16 +1061,6 @@
         resp.media = {"count": {"annotations": annotation_count}}
 
 
-<<<<<<< HEAD
-class ImageCollection:
-    def on_get(self, req: falcon.Request, resp: falcon.Response):
-        response: JSONType = {}
-        count: int = req.get_param_as_int("count", min_value=1, default=25)
-        page: int = req.get_param_as_int("page", min_value=1, default=1)
-        with_predicted: Optional[int] = req.get_param_as_int("with_predicted", default=1)
-        barcode: Optional[str] = req.get_param("barcode")
-        server_domain = settings.OFF_SERVER_DOMAIN
-=======
 def get_image_list_on_get(req: falcon.Request, resp: falcon.Response):
     response: JSONType = {}
     count: int = req.get_param_as_int("count", min_value=1, default=25)
@@ -1091,7 +1081,27 @@
     offset: int = (page - 1) * count
     images = [i.to_dict() for i in get_images_(limit=count, offset=offset)]
     response["count"] = get_images_(count=True)
->>>>>>> 6bd51567
+
+    if not images:
+        response["images"] = []
+        response["status"] = "no_images"
+    else:
+        response["images"] = images
+        response["status"] = "found"
+
+    resp.media = response
+
+
+class ImageCollection:
+    def on_get(self, req: falcon.Request, resp: falcon.Response):
+        response: JSONType = {}
+        count: int = req.get_param_as_int("count", min_value=1, default=25)
+        page: int = req.get_param_as_int("page", min_value=1, default=1)
+        with_predicted: Optional[bool] = req.get_param_as_bool(
+            "with_predicted", default=False
+        )
+        barcode: Optional[str] = req.get_param("barcode")
+        server_domain = settings.OFF_SERVER_DOMAIN
 
         get_images_ = functools.partial(
             get_images,
