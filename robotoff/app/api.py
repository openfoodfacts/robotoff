import csv
import datetime
import functools
import hashlib
import io
import tempfile
from typing import List, Optional

import falcon
import orjson
import peewee
import requests
from falcon.media.validators import jsonschema
from falcon_cors import CORS
from falcon_multipart.middleware import MultipartMiddleware
from PIL import Image
from sentry_sdk.integrations.falcon import FalconIntegration

from robotoff import settings
from robotoff.app import schema
from robotoff.app.auth import BasicAuthDecodeError, basic_decode
from robotoff.app.core import (
    SkipVotedOn,
    SkipVotedType,
    get_image_predictions,
    get_images,
    get_insights,
    get_predictions,
    save_annotation,
)
from robotoff.app.middleware import DBConnectionMiddleware
from robotoff.insights.extraction import (
    DEFAULT_OCR_PREDICTION_TYPES,
    extract_ocr_predictions,
)
from robotoff.insights.question import QuestionFormatter, QuestionFormatterFactory
from robotoff.logos import generate_insights_from_annotated_logos
from robotoff.models import (
    ImageModel,
    ImagePrediction,
    LogoAnnotation,
    ProductInsight,
    batch_insert,
)
from robotoff.off import (
    OFFAuthentication,
    generate_image_path,
    get_barcode_from_url,
    get_product,
    get_server_type,
)
from robotoff.prediction.category.neural.category_classifier import CategoryClassifier
from robotoff.prediction.object_detection import ObjectDetectionModelRegistry
from robotoff.prediction.ocr.dataclass import OCRParsingException
from robotoff.prediction.types import PredictionType
from robotoff.products import get_product_dataset_etag
from robotoff.spellcheck import SPELLCHECKERS, Spellchecker
from robotoff.taxonomy import TaxonomyType, get_taxonomy, match_unprefixed_value
from robotoff.utils import get_image_from_url, get_logger, http_session
from robotoff.utils.es import get_es_client
from robotoff.utils.i18n import TranslationStore
from robotoff.utils.text import get_tag
from robotoff.utils.types import JSONType
from robotoff.workers.client import send_ipc_event

logger = get_logger()

settings.init_sentry(integrations=[FalconIntegration()])

es_client = get_es_client()

TRANSLATION_STORE = TranslationStore()
TRANSLATION_STORE.load()


def _get_skip_voted_on(
    auth: Optional[OFFAuthentication], device_id: str
) -> SkipVotedOn:
    """Helper function for constructing SkipVotedOn objects based on request params."""
    if not auth:
        return SkipVotedOn(SkipVotedType.DEVICE_ID, device_id)

    username: Optional[str] = auth.get_username()
    if not username:
        return SkipVotedOn(SkipVotedType.DEVICE_ID, device_id)

    return SkipVotedOn(SkipVotedType.USERNAME, username)


###########
# IMPORTANT: remember to update documentation at doc/references/api.md if you change API
###########


class ProductInsightResource:
    def on_get(self, req: falcon.Request, resp: falcon.Response, barcode: str):
        server_domain: Optional[str] = req.get_param("server_domain")
        response: JSONType = {}
        insights = [
            i.serialize()
            for i in get_insights(
                barcode=barcode, server_domain=server_domain, limit=None
            )
        ]

        if not insights:
            response["status"] = "no_insights"
        else:
            response["insights"] = insights
            response["status"] = "found"

        resp.media = response


class ProductInsightDetail:
    def on_get(self, req: falcon.Request, resp: falcon.Response, insight_id: str):
        try:
            insight: ProductInsight = ProductInsight.get_by_id(insight_id)
        except ProductInsight.DoesNotExist:
            raise falcon.HTTPNotFound()

        resp.media = insight.to_dict()


class InsightCollection:
    def on_get(self, req: falcon.Request, resp: falcon.Response):
        response: JSONType = {}
        count: int = req.get_param_as_int("count", min_value=1, default=25)
        page: int = req.get_param_as_int("page", min_value=1, default=1)
        keep_types: Optional[List[str]] = req.get_param_as_list(
            "insight_types", required=False
        )
        barcode: Optional[str] = req.get_param("barcode")
        country: Optional[str] = req.get_param("country")
        annotated: Optional[bool] = req.get_param_as_bool("annotated")
        annotation: Optional[int] = req.get_param_as_int("annotation")
        value_tag: str = req.get_param("value_tag")
        brands = req.get_param_as_list("brands") or None
        server_domain: Optional[str] = req.get_param("server_domain")

        if keep_types:
            # Limit the number of types to prevent slow SQL queries
            keep_types = keep_types[:10]

        if brands is not None:
            # Limit the number of brands to prevent slow SQL queries
            brands = brands[:10]

        get_insights_ = functools.partial(
            get_insights,
            keep_types=keep_types,
            country=country,
            server_domain=server_domain,
            value_tag=value_tag,
            brands=brands,
            annotated=annotated,
            annotation=annotation,
            barcode=barcode,
        )

        offset: int = (page - 1) * count
        insights = [i.to_dict() for i in get_insights_(limit=count, offset=offset)]
        response["count"] = get_insights_(count=True)

        if not insights:
            response["insights"] = []
            response["status"] = "no_insights"
        else:
            response["insights"] = insights
            response["status"] = "found"

        resp.media = response


class RandomInsightResource:
    def on_get(self, req: falcon.Request, resp: falcon.Response):
        response: JSONType = {}

        insight_type: Optional[str] = req.get_param("type")
        country: Optional[str] = req.get_param("country")
        value_tag: Optional[str] = req.get_param("value_tag")
        server_domain: Optional[str] = req.get_param("server_domain")
        count: int = req.get_param_as_int("count", default=1, min_value=1, max_value=50)

        keep_types = [insight_type] if insight_type else None
        get_insights_ = functools.partial(
            get_insights,
            keep_types=keep_types,
            country=country,
            value_tag=value_tag,
            order_by="random",
            server_domain=server_domain,
        )

        insights = [i.serialize() for i in get_insights_(limit=count)]
        response["count"] = get_insights_(count=True)

        if not insights:
            response["insights"] = []
            response["status"] = "no_insights"
        else:
            response["insights"] = insights
            response["status"] = "found"

        resp.media = response


def parse_auth(req: falcon.Request) -> Optional[OFFAuthentication]:
    session_cookie = req.get_cookie_values("session")

    if session_cookie:
        session_cookie = session_cookie[0]

    authorization = req.get_header("Authorization")

    username = None
    password = None
    if authorization is not None:
        try:
            username, password = basic_decode(authorization)
        except BasicAuthDecodeError:
            raise falcon.HTTPUnauthorized(
                "Invalid authentication, Basic auth expected."
            )

    if not session_cookie and not username and not password:
        return None

    return OFFAuthentication(
        session_cookie=session_cookie, username=username, password=password
    )


def device_id_from_request(req: falcon.Request) -> str:
    """Returns the 'device_id' from the request parameters, or a hash of the
    access route (which should be the IPs of the proxies and the client)."""
    return req.get_param(
        "device_id",
        default=hashlib.sha1(str(req.access_route).encode()).hexdigest(),
    )


class AnnotateInsightResource:
    def on_post(self, req: falcon.Request, resp: falcon.Response):
        insight_id = req.get_param("insight_id", required=True)
        annotation = req.get_param_as_int(
            "annotation", required=True, min_value=-1, max_value=1
        )

        update = req.get_param_as_bool("update", default=True)
        # This field is only needed for nutritional table structure insights.
        data = req.get_param_as_json("data")

        auth: Optional[OFFAuthentication] = parse_auth(req)
        trusted_annotator: bool = auth is not None

        device_id = device_id_from_request(req)

        username = auth.get_username() if auth else "unknown annotator"
        logger.info(
            "New annotation received from {} (annotation: {}, insight: {})".format(
                username, annotation, insight_id
            )
        )

        annotation_result = save_annotation(
            insight_id,
            annotation,
            update=update,
            data=data,
            auth=auth,
            device_id=device_id,
            trusted_annotator=trusted_annotator,
        )

        resp.media = {
            "status": annotation_result.status,
            "description": annotation_result.description,
        }


class IngredientSpellcheckResource:
    def on_get(self, req: falcon.Request, resp: falcon.Response):
        self.spellcheck(req, resp)

    def on_post(self, req: falcon.Request, resp: falcon.Response):
        self.spellcheck(req, resp)

    def spellcheck(self, req: falcon.Request, resp: falcon.Response):
        text = req.get_param("text")
        if text is None:
            barcode = req.get_param("barcode")
            if barcode is None:
                raise falcon.HTTPBadRequest("text or barcode is required.")

            product = get_product(barcode) or {}
            text = product.get("ingredients_text_fr")
            if text is None:
                resp.media = {"status": "not_found"}
                return

        index_name = req.get_param("index", default="product_all")
        confidence = req.get_param_as_float("confidence", default=0.5)
        pipeline = req.get_param_as_list("pipeline") or None
        safe = req.get_param_as_bool("safe", blank_as_true=False)

        if safe is not None and pipeline:
            raise falcon.HTTPBadRequest(
                "pipeline and safe parameters cannot be used together"
            )

        if pipeline:
            for item in pipeline:
                if item not in SPELLCHECKERS:
                    raise falcon.HTTPBadRequest(f"unknown pipeline item: {item}")
        elif safe:
            pipeline = ["patterns", "percentages", "vocabulary"]

        spellchecker = Spellchecker.load(
            client=es_client,
            pipeline=pipeline,
            index_name=index_name,
            confidence=confidence,
        )
        correction_item = spellchecker.correct(text)

        resp.media = {
            "text": text,
            "corrected": correction_item.latest_correction,
            "corrections": correction_item.corrections,
        }


class NutrientPredictorResource:
    def on_get(self, req: falcon.Request, resp: falcon.Response):
        ocr_url = req.get_param("ocr_url", required=True)

        if not ocr_url.endswith(".json"):
            raise falcon.HTTPBadRequest("a JSON file is expected")

        barcode = get_barcode_from_url(ocr_url)

        if barcode is None:
            raise falcon.HTTPBadRequest(f"invalid OCR URL: {ocr_url}")

        try:
            predictions = extract_ocr_predictions(
                barcode, ocr_url, [PredictionType.nutrient]
            )

        except requests.exceptions.RequestException:
            resp.media = {
                "error": "download_error",
                "error_description": "an error occurred during OCR JSON download",
            }
            return

        except OCRParsingException as e:
            logger.error(e)
            resp.media = {
                "error": "invalid_ocr",
                "error_description": "an error occurred during OCR parsing",
            }
            return

        resp.media = {"nutrients": [p.to_dict() for p in predictions]}


class OCRInsightsPredictorResource:
    def on_get(self, req: falcon.Request, resp: falcon.Response):
        ocr_url = req.get_param("ocr_url", required=True)
        barcode = get_barcode_from_url(ocr_url)
        if barcode is None:
            raise falcon.HTTPBadRequest(f"invalid OCR URL: {ocr_url}")

        try:
            insights = extract_ocr_predictions(
                barcode, ocr_url, DEFAULT_OCR_PREDICTION_TYPES
            )

        except requests.exceptions.RequestException:
            resp.media = {
                "error": "download_error",
                "error_description": "an error occurred during OCR JSON download",
            }
            return

        except OCRParsingException as e:
            logger.error(e)
            resp.media = {
                "error": "invalid_ocr",
                "error_description": "an error occurred during OCR parsing",
            }
            return

        resp.media = {
            "insights": insights,
        }


class CategoryPredictorResource:
    def on_get(self, req: falcon.Request, resp: falcon.Response):
        barcode = req.get_param("barcode", required=True)
        deepest_only = req.get_param_as_bool("deepest_only", default=False)

        categories = []

        product = get_product(barcode)
        if product:
            predictions = CategoryClassifier(
                get_taxonomy(TaxonomyType.category.name)
            ).predict(product, deepest_only)
            categories = [p.to_dict() for p in predictions]

        resp.media = {"categories": categories}


class UpdateDatasetResource:
    def on_post(self, req: falcon.Request, resp: falcon.Response):
        send_ipc_event("download_dataset")

        resp.media = {
            "status": "scheduled",
        }

    def on_get(self, req: falcon.Request, resp: falcon.Response):
        resp.media = {
            "etag": get_product_dataset_etag(),
        }


class ImageImporterResource:
    def on_post(self, req: falcon.Request, resp: falcon.Response):
        barcode = req.get_param("barcode", required=True)
        image_url = req.get_param("image_url", required=True)
        ocr_url = req.get_param("ocr_url", required=True)
        server_domain = req.get_param("server_domain", required=True)

        if server_domain != settings.OFF_SERVER_DOMAIN:
            logger.info("Rejecting image import from {}".format(server_domain))
            resp.media = {
                "status": "rejected",
            }
            return

        send_ipc_event(
            "import_image",
            {
                "barcode": barcode,
                "image_url": image_url,
                "ocr_url": ocr_url,
                "server_domain": server_domain,
            },
        )

        resp.media = {
            "status": "scheduled",
        }


class ImageCropResource:
    def on_get(self, req: falcon.Request, resp: falcon.Response):
        image_url = req.get_param("image_url", required=True)
        y_min = req.get_param_as_float("y_min", required=True)
        x_min = req.get_param_as_float("x_min", required=True)
        y_max = req.get_param_as_float("y_max", required=True)
        x_max = req.get_param_as_float("x_max", required=True)
        image = get_image_from_url(image_url, session=http_session, error_raise=False)

        if image is None:
            raise falcon.HTTPBadRequest(f"Could not fetch image: {image_url}")

        (left, right, top, bottom) = (
            x_min * image.width,
            x_max * image.width,
            y_min * image.height,
            y_max * image.height,
        )
        cropped_image = image.crop((left, top, right, bottom))
        image_response(cropped_image, resp)


class ImagePredictionImporterResource:
    @jsonschema.validate(schema.IMAGE_PREDICTION_IMPORTER_SCHEMA)
    def on_post(self, req: falcon.Request, resp: falcon.Response):
        timestamp = datetime.datetime.utcnow()
        inserts = []

        for prediction in req.media["predictions"]:
            server_domain: str = prediction.get(
                "server_domain", settings.OFF_SERVER_DOMAIN
            )
            server_type: str = get_server_type(server_domain).name
            source_image = generate_image_path(
                prediction["barcode"], prediction.pop("image_id")
            )
            inserts.append(
                {
                    "timestamp": timestamp,
                    "server_domain": server_domain,
                    "server_type": server_type,
                    "source_image": source_image,
                    **prediction,
                }
            )

        inserted = batch_insert(ImagePrediction, inserts)
        logger.info("{} image predictions inserted".format(inserted))


class ImagePredictionFetchResource:
    def on_get(self, req: falcon.Request, resp: falcon.Response):
        count: int = req.get_param_as_int("count", min_value=1, default=25)
        model_name: Optional[str] = req.get_param("model_name")
        type_: Optional[str] = req.get_param("type")
        model_version: Optional[str] = req.get_param("model_version")
        server_domain: Optional[str] = req.get_param("server_domain")
        barcode: Optional[str] = req.get_param("barcode")
        min_confidence: Optional[float] = req.get_param_as_float("min_confidence")
        random: bool = req.get_param_as_bool("random", default=True)

        where_clauses = []

        if model_name is not None:
            where_clauses.append(ImagePrediction.model_name == model_name)

        if model_version is not None:
            where_clauses.append(ImagePrediction.model_version == model_version)

        if type_ is not None:
            where_clauses.append(ImagePrediction.type == type_)

        if server_domain:
            where_clauses.append(ImageModel.server_domain == server_domain)

        if min_confidence is not None:
            where_clauses.append(ImagePrediction.max_confidence >= min_confidence)

        if barcode is not None:
            where_clauses.append(ImageModel.barcode == barcode)

        query = ImagePrediction.select().join(ImageModel)

        if where_clauses:
            query = query.where(*where_clauses)

        if random:
            query = query.order_by(peewee.fn.Random())

        query = query.limit(count)
        items = [item.to_dict() for item in query.iterator()]
        resp.media = {"predictions": items}


class ImagePredictorResource:
    def on_get(self, req: falcon.Request, resp: falcon.Response):
        image_url = req.get_param("image_url", required=True)
        models: List[str] = req.get_param_as_list("models", required=True)

        available_models = ObjectDetectionModelRegistry.get_available_models()

        for model_name in models:
            if model_name not in available_models:
                raise falcon.HTTPBadRequest(
                    "invalid_model",
                    "unknown model {}, available models: {}"
                    "".format(model_name, ", ".join(available_models)),
                )

        output_image = req.get_param_as_bool("output_image")

        if output_image is None:
            output_image = False

        if output_image and len(models) != 1:
            raise falcon.HTTPBadRequest(
                "invalid_request",
                "a single model must be specified with the `models` parameter "
                "when `output_image` is True",
            )

        image = get_image_from_url(image_url, session=http_session, error_raise=False)

        if image is None:
            raise falcon.HTTPBadRequest(f"Could not fetch image: {image_url}")

        predictions = {}

        for model_name in models:
            model = ObjectDetectionModelRegistry.get(model_name)
            result = model.detect_from_image(image, output_image=output_image)

            if output_image:
                image_response(result.boxed_image, resp)
                return
            else:
                predictions[model_name] = result.to_json()

        resp.media = {"predictions": predictions}


def image_response(image: Image.Image, resp: falcon.Response) -> None:
    resp.content_type = "image/jpeg"
    fp = io.BytesIO()
    image.save(fp, "JPEG")
    resp.stream_len = fp.tell()
    fp.seek(0)
    resp.stream = fp


class ImageLogoResource:
    def on_get(self, req: falcon.Request, resp: falcon.Response):
        logo_ids: Optional[List[str]] = req.get_param_as_list(
            "logo_ids", required=False
        )

        if logo_ids is not None:
            self.fetch_logos(logo_ids, resp)
        else:
            self.search(req, resp)

    def search(self, req: falcon.Request, resp: falcon.Response):
        count: int = req.get_param_as_int(
            "count", min_value=1, max_value=2000, default=25
        )
        type_: Optional[str] = req.get_param("type")
        barcode: Optional[str] = req.get_param("barcode")
        value: Optional[str] = req.get_param("value")
        min_confidence: Optional[float] = req.get_param_as_float("min_confidence")
        random: bool = req.get_param_as_bool("random", default=False)
        server_domain: Optional[str] = req.get_param("server_domain")
        annotated: bool = req.get_param_as_bool("annotated", default=False)

        where_clauses = [LogoAnnotation.annotation_value.is_null(not annotated)]
        join_image_prediction = False
        join_image_model = False

        if server_domain:
            where_clauses.append(ImageModel.server_domain == server_domain)
            join_image_model = True

        if min_confidence is not None:
            where_clauses.append(ImagePrediction.max_confidence >= min_confidence)
            join_image_prediction = True

        if barcode is not None:
            where_clauses.append(ImageModel.barcode == barcode)
            join_image_model = True

        if type_ is not None:
            where_clauses.append(LogoAnnotation.annotation_type == type_)

        if value is not None:
            value_tag = get_tag(value)
            where_clauses.append(LogoAnnotation.annotation_value_tag == value_tag)

        query = LogoAnnotation.select()
        join_image_prediction = join_image_prediction or join_image_model

        if join_image_prediction:
            query = query.join(ImagePrediction)

            if join_image_model:
                query = query.join(ImageModel)

        if where_clauses:
            query = query.where(*where_clauses)

        query_count = query.count()

        if random:
            query = query.order_by(peewee.fn.Random())

        query = query.limit(count)
        items = [item.to_dict() for item in query.iterator()]

        for item in items:
            image_prediction = item.pop("image_prediction")
            item["image"] = image_prediction["image"]

        resp.media = {"logos": items, "count": query_count}

    def fetch_logos(self, logo_ids: List[str], resp: falcon.Response):
        logos = []
        for logo in (
            LogoAnnotation.select()
            .join(ImagePrediction)
            .join(ImageModel)
            .where(LogoAnnotation.id.in_(logo_ids))
            .iterator()
        ):
            logo_dict = logo.to_dict()
            image_prediction = logo_dict.pop("image_prediction")
            logo_dict["image"] = image_prediction["image"]
            logos.append(logo_dict)

        resp.media = {"logos": logos, "count": len(logos)}


class ImageLogoDetailResource:
    def on_get(self, req: falcon.Request, resp: falcon.Response, logo_id: int):
        logo = LogoAnnotation.get_or_none(id=logo_id)

        if logo is None:
            resp.status = falcon.HTTP_404
            return

        logo_dict = logo.to_dict()
        image_prediction = logo_dict.pop("image_prediction")
        logo_dict["image"] = image_prediction["image"]
        resp.media = logo_dict

    @jsonschema.validate(schema.UPDATE_LOGO_SCHEMA)
    def on_put(self, req: falcon.Request, resp: falcon.Response, logo_id: int):
        logo = LogoAnnotation.get_or_none(id=logo_id)

        if logo is None:
            resp.status = falcon.HTTP_404
            return

        type_ = req.media["type"]
        value = req.media["value"] or None
        updated = False

        if type_ != logo.annotation_type:
            logo.annotation_type = type_
            updated = True

        if value != logo.annotation_value:
            logo.annotation_value = value

            if value is not None:
                value_tag = get_tag(value)
                logo.annotation_value_tag = value_tag
                logo.taxonomy_value = match_unprefixed_value(value_tag, type_)
            else:
                logo.annotation_value_tag = None
                logo.taxonomy_value = None

            updated = True

        if updated:
            auth = parse_auth(req)
            username = None if auth is None else auth.get_username()
            logo.username = username
            logo.completed_at = datetime.datetime.utcnow()
            logo.save()

        resp.status = falcon.HTTP_204


class ImageLogoAnnotateResource:
    def on_post(self, req: falcon.Request, resp: falcon.Response):
        server_domain = req.media.get("server_domain", settings.OFF_SERVER_DOMAIN)
        annotations = req.media["annotations"]
        auth = parse_auth(req)
        username = None if auth is None else auth.get_username()
        completed_at = datetime.datetime.utcnow()
        annotated_logos = []

        for annotation in annotations:
            logo_id = annotation["logo_id"]
            type_ = annotation["type"]
            value = annotation["value"] or None
            logo = LogoAnnotation.get_by_id(logo_id)
            if value is not None:
                logo.annotation_value = value
                value_tag = get_tag(value)
                logo.annotation_value_tag = value_tag
                logo.taxonomy_value = match_unprefixed_value(value_tag, type_)

            logo.annotation_type = type_
            logo.username = username
            logo.completed_at = completed_at
            logo.save()
            annotated_logos.append(logo)

        created = generate_insights_from_annotated_logos(annotated_logos, server_domain)
        resp.media = {"created insights": created}


class ImageLogoUpdateResource:
    def on_post(self, req: falcon.Request, resp: falcon.Response):
        source_value = req.get_param("source_value", required=True)
        source_type = req.get_param("source_type", required=True)
        target_value = req.get_param("target_value", required=True)
        target_type = req.get_param("target_type", required=True)

        auth = parse_auth(req)
        username = None if auth is None else auth.get_username()
        completed_at = datetime.datetime.utcnow()

        target_value_tag = get_tag(target_value)
        source_value_tag = get_tag(source_value)
        taxonomy_value = match_unprefixed_value(target_value_tag, target_type)

        query = LogoAnnotation.update(
            {
                LogoAnnotation.annotation_type: target_type,
                LogoAnnotation.annotation_value: target_value,
                LogoAnnotation.annotation_value_tag: target_value_tag,
                LogoAnnotation.taxonomy_value: taxonomy_value,
                LogoAnnotation.username: username,
                LogoAnnotation.completed_at: completed_at,
            }
        ).where(
            LogoAnnotation.annotation_type == source_type,
            LogoAnnotation.annotation_value_tag == source_value_tag,
        )
        updated = query.execute()
        resp.media = {"updated": updated}


class WebhookProductResource:
    """This handles requests from product opener
    that act as webhooks on product update or deletion.
    """

    def on_post(self, req: falcon.Request, resp: falcon.Response):
        barcode = req.get_param("barcode", required=True)
        action = req.get_param("action", required=True)
        server_domain = req.get_param("server_domain", required=True)
        if server_domain != settings.OFF_SERVER_DOMAIN:
            logger.info("Rejecting webhook event from {}".format(server_domain))
            resp.media = {
                "status": "rejected",
            }
            return

        logger.info(
            "New webhook event received for product {} (action: {}, "
            "domain: {})".format(barcode, action, server_domain)
        )
        if action not in ("updated", "deleted"):
            raise falcon.HTTPBadRequest(
                title="invalid_action",
                description="action must be one of " "`deleted`, `updated`",
            )

        if action == "updated":
            send_ipc_event(
                "product_updated",
                {
                    "barcode": barcode,
                    "server_domain": server_domain,
                    # add some latency
                    "task_delay": settings.UPDATED_PRODUCT_WAIT,
                },
            )

        elif action == "deleted":
            send_ipc_event(
                "product_deleted", {"barcode": barcode, "server_domain": server_domain}
            )

        resp.media = {
            "status": "scheduled",
        }


class ProductQuestionsResource:
    """Get a question about a product to confirm/infirm an insight

    see also doc/explanation/questions.md
    """

    def on_get(self, req: falcon.Request, resp: falcon.Response, barcode: str):
        response: JSONType = {}
        count: int = req.get_param_as_int("count", min_value=1) or 1
        lang: str = req.get_param("lang", default="en")
        # If the device_id is not provided as a request parameter, we use the
        # hash of the IPs as a backup.
        device_id = device_id_from_request(req)
        server_domain: Optional[str] = req.get_param("server_domain")

        auth: Optional[OFFAuthentication] = parse_auth(req)

        keep_types = QuestionFormatterFactory.get_default_types()

        insights = list(
            get_insights(
                barcode=barcode,
                keep_types=keep_types,
                server_domain=server_domain,
                limit=count,
                order_by="n_votes",
                avoid_voted_on=_get_skip_voted_on(auth, device_id),
            )
        )

        if not insights:
            response["questions"] = []
            response["status"] = "no_questions"
        else:
            questions: List[JSONType] = []

            for insight in insights:
                formatter_cls = QuestionFormatterFactory.get(insight.type)
                formatter: QuestionFormatter = formatter_cls(TRANSLATION_STORE)
                question = formatter.format_question(insight, lang)
                questions.append(question.serialize())

            response["questions"] = questions
            response["status"] = "found"

        resp.media = response


class RandomQuestionsResource:
    def on_get(self, req: falcon.Request, resp: falcon.Response):
        get_questions_resource_on_get(req, resp, "random")


class PopularQuestionsResource:
    def on_get(self, req: falcon.Request, resp: falcon.Response):
        get_questions_resource_on_get(req, resp, "popularity")


def get_questions_resource_on_get(
    req: falcon.Request, resp: falcon.Response, order_by: str
):
    response: JSONType = {}
    page: int = req.get_param_as_int("page", min_value=1, default=1)
    count: int = req.get_param_as_int("count", min_value=1, default=25)
    lang: str = req.get_param("lang", default="en")
    keep_types: Optional[List[str]] = req.get_param_as_list(
        "insight_types", required=False
    )
    country: Optional[str] = req.get_param("country")
    value_tag: str = req.get_param("value_tag")
    brands = req.get_param_as_list("brands") or None
    server_domain: Optional[str] = req.get_param("server_domain")
    reserved_barcode: Optional[bool] = req.get_param_as_bool(
        "reserved_barcode", default=False
    )

    # If the device_id is not provided as a request parameter, we use the
    # hash of the IPs as a backup.
    device_id = device_id_from_request(req)

    auth: Optional[OFFAuthentication] = parse_auth(req)

    if reserved_barcode:
        # Include all results, including non reserved barcodes
        reserved_barcode = None

    if keep_types is None:
        keep_types = QuestionFormatterFactory.get_default_types()
    else:
        # Limit the number of types to prevent slow SQL queries
        keep_types = keep_types[:10]

    if brands is not None:
        # Limit the number of brands to prevent slow SQL queries
        brands = brands[:10]

    get_insights_ = functools.partial(
        get_insights,
        keep_types=keep_types,
        country=country,
        server_domain=server_domain,
        value_tag=value_tag,
        brands=brands,
        order_by=order_by,
        reserved_barcode=reserved_barcode,
        avoid_voted_on=_get_skip_voted_on(auth, device_id),
    )

    offset: int = (page - 1) * count
    insights = list(get_insights_(limit=count, offset=offset))
    response["count"] = get_insights_(count=True)
    # This code should be merged with the one in ProductQuestionsResource.get
    if not insights:
        response["questions"] = []
        response["status"] = "no_questions"
    else:
        questions: List[JSONType] = []

        for insight in insights:
            formatter_cls = QuestionFormatterFactory.get(insight.type)

            if formatter_cls is None:
                continue

            formatter: QuestionFormatter = formatter_cls(TRANSLATION_STORE)
            question = formatter.format_question(insight, lang)
            questions.append(question.serialize())

        response["questions"] = questions
        response["status"] = "found"

    resp.media = response


class StatusResource:
    def on_get(self, req: falcon.Request, resp: falcon.Response):
        resp.media = {
            "status": "running",
        }


class HealthResource:
    def on_get(self, req: falcon.Request, resp: falcon.Response):
        from robotoff.health import health

        message, status, headers = health.run()
        resp.media = {
            "message": orjson.loads(message),
            "status": status,
            "headers": headers,
        }
        resp.status = str(status)


class DumpResource:
    def on_get(self, req: falcon.Request, resp: falcon.Response):
        keep_types: Optional[List[str]] = req.get_param_as_list(
            "insight_types", required=False
        )

        if keep_types is not None:
            keep_types = keep_types[:10]

        barcode = req.get_param("barcode")
        annotated = req.get_param_as_bool("annotated", blank_as_true=False)
        value_tag = req.get_param("value_tag")

        insights_iter = get_insights(
            barcode=barcode,
            keep_types=keep_types,
            annotated=annotated,
            value_tag=value_tag,
            limit=None,
        )

        writer = None

        with tempfile.TemporaryFile("w+", newline="") as temp_f:
            for insight in insights_iter:
                serial = orjson.loads(orjson.dumps(insight.to_dict()))

                if writer is None:
                    writer = csv.DictWriter(temp_f, fieldnames=serial.keys())
                    writer.writeheader()

                writer.writerow(serial)

            temp_f.seek(0)
            content = temp_f.read()

        if content:
            resp.content_type = "text/csv"
            resp.body = content
        else:
            resp.status = falcon.HTTP_204


class UserStatisticsResource:
    def on_get(self, req: falcon.Request, resp: falcon.Response, username: str):
        annotation_count = (
            ProductInsight.select().where(ProductInsight.username == username).count()
        )
        resp.media = {"count": {"annotations": annotation_count}}


class ImageCollection:
    def on_get(self, req: falcon.Request, resp: falcon.Response):
        response: JSONType = {}
        count: int = req.get_param_as_int("count", min_value=1, default=25)
        page: int = req.get_param_as_int("page", min_value=1, default=1)
        with_predictions: Optional[bool] = req.get_param_as_bool(
            "with_predictions", default=False
        )
        barcode: Optional[str] = req.get_param("barcode")
        server_domain = settings.OFF_SERVER_DOMAIN

        get_images_ = functools.partial(
            get_images,
            with_predictions=with_predictions,
            barcode=barcode,
            server_domain=server_domain,
        )

        offset: int = (page - 1) * count
        images = [i.to_dict() for i in get_images_(limit=count, offset=offset)]
        response["count"] = get_images_(count=True)

        if not images:
            response["images"] = []
            response["status"] = "no_images"
        else:
            response["images"] = images
            response["status"] = "found"

        resp.media = response


class PredictionCollection:
    def on_get(self, req: falcon.Request, resp: falcon.Response):
        response: JSONType = {}
        page: int = req.get_param_as_int("page", min_value=1, default=1)
        count: int = req.get_param_as_int("count", min_value=1, default=25)
        barcode: Optional[str] = req.get_param("barcode")
        value_tag: str = req.get_param("value_tag")
        keep_types: Optional[List[str]] = req.get_param_as_list(
            "insight_types", required=False
        )
        brands = req.get_param_as_list("brands") or None
        server_domain: Optional[str] = req.get_param("server_domain")

        if keep_types:
            # Limit the number of types to prevent slow SQL queries
            keep_types = keep_types[:10]

        if brands is not None:
            # Limit the number of brands to prevent slow SQL queries
            brands = brands[:10]

        query_parameters = {
            "server_domain": server_domain,
            "keep_types": keep_types,
            "value_tag": value_tag,
            "barcode": barcode,
        }

        get_predictions_ = functools.partial(get_predictions, **query_parameters)

        offset: int = (page - 1) * count
        predictions = [
            i.to_dict() for i in get_predictions_(limit=count, offset=offset)
        ]

        response["count"] = get_predictions_(count=True)

        if not predictions:
            response["predictions"] = []
            response["status"] = "no_predictions"
        else:
            response["predictions"] = list(predictions)
            response["status"] = "found"

        resp.media = response


<<<<<<< HEAD
class UnansweredQuestionCollection:
    def on_get(self, req: falcon.Request, resp: falcon.Response):
        response: JSONType = {}
        page: int = req.get_param_as_int("page", min_value=1, default=1)
        count: int = req.get_param_as_int("count", min_value=1, default=25)
        question_type: str = req.get_param("type")
        value_tag: str = req.get_param("value_tag")

        query_parameters = {
            "keep_types": [question_type],
            "group_by_value_tag": True,
            "value_tag": value_tag,
            "limit": count,
        }

        get_insights_ = functools.partial(get_insights, **query_parameters)

        offset: int = (page - 1) * count
        insights = [i for i in get_insights_(limit=count, offset=offset)]

        response["count"] = get_insights_(count=True)

        if not insights:
            response["questions"] = []
            response["status"] = "no_questions"
        else:
            response["questions"] = insights
=======
class ImagePredictionCollection:
    def on_get(self, req: falcon.Request, resp: falcon.Response):
        response: JSONType = {}
        count: int = req.get_param_as_int("count", min_value=1, default=25)
        page: int = req.get_param_as_int("page", min_value=1, default=1)
        with_logo: Optional[bool] = req.get_param_as_bool("with_logo", default=False)
        barcode: Optional[str] = req.get_param("barcode")
        type: Optional[str] = req.get_param("type")

        query_parameters = {
            "with_logo": with_logo,
            "barcode": barcode,
            "type": type,
        }

        get_image_predictions_ = functools.partial(
            get_image_predictions, **query_parameters
        )

        offset: int = (page - 1) * count
        images = [
            i.to_dict() for i in get_image_predictions_(limit=count, offset=offset)
        ]
        response["count"] = get_image_predictions_(count=True)

        if not images:
            response["image_predictions"] = []
            response["status"] = "no_image_predictions"
        else:
            response["images"] = images
>>>>>>> 14779439
            response["status"] = "found"

        resp.media = response


cors = CORS(
    allow_all_origins=True,
    allow_all_headers=True,
    allow_all_methods=True,
    allow_credentials_all_origins=True,
    max_age=600,
)

api = falcon.API(
    middleware=[cors.middleware, MultipartMiddleware(), DBConnectionMiddleware()]
)

json_handler = falcon.media.JSONHandler(dumps=orjson.dumps, loads=orjson.loads)
extra_handlers = {
    "application/json": json_handler,
}

api.resp_options.media_handlers.update(extra_handlers)

# Parse form parameters
api.req_options.auto_parse_form_urlencoded = True
api.req_options.strip_url_path_trailing_slash = True
api.req_options.auto_parse_qs_csv = True
# defines urls
api.add_route("/api/v1/insights/{barcode}", ProductInsightResource())
api.add_route("/api/v1/insights/detail/{insight_id:uuid}", ProductInsightDetail())
api.add_route("/api/v1/insights", InsightCollection())
api.add_route("/api/v1/insights/random", RandomInsightResource())
api.add_route("/api/v1/insights/annotate", AnnotateInsightResource())
api.add_route("/api/v1/predict/ingredients/spellcheck", IngredientSpellcheckResource())
api.add_route("/api/v1/predict/nutrient", NutrientPredictorResource())
api.add_route("/api/v1/predict/ocr_insights", OCRInsightsPredictorResource())
api.add_route("/api/v1/predict/category", CategoryPredictorResource())
api.add_route("/api/v1/products/dataset", UpdateDatasetResource())
api.add_route("/api/v1/webhook/product", WebhookProductResource())
api.add_route("/api/v1/images/import", ImageImporterResource())
api.add_route("/api/v1/images/crop", ImageCropResource())
api.add_route("/api/v1/images/predictions/import", ImagePredictionImporterResource())
api.add_route("/api/v1/images/predictions", ImagePredictionFetchResource())
api.add_route("/api/v1/images/predict", ImagePredictorResource())
api.add_route("/api/v1/images/logos", ImageLogoResource())
api.add_route("/api/v1/images/logos/{logo_id:int}", ImageLogoDetailResource())
api.add_route("/api/v1/images/logos/annotate", ImageLogoAnnotateResource())
api.add_route("/api/v1/images/logos/update", ImageLogoUpdateResource())
api.add_route("/api/v1/questions/{barcode}", ProductQuestionsResource())
api.add_route("/api/v1/questions/random", RandomQuestionsResource())
api.add_route("/api/v1/questions/popular", PopularQuestionsResource())
api.add_route("/api/v1/status", StatusResource())
api.add_route("/api/v1/health", HealthResource())
api.add_route("/api/v1/dump", DumpResource())
api.add_route("/api/v1/users/statistics/{username}", UserStatisticsResource())
api.add_route("/api/v1/predictions/", PredictionCollection())
<<<<<<< HEAD
api.add_route("/api/v1/images", ImageCollection())
api.add_route("/api/v1/questions/unanswered/", UnansweredQuestionCollection())
=======
api.add_route("/api/v1/images/prediction/collection", ImagePredictionCollection())
api.add_route("/api/v1/images", ImageCollection())
>>>>>>> 14779439
<|MERGE_RESOLUTION|>--- conflicted
+++ resolved
@@ -1141,8 +1141,6 @@
 
         resp.media = response
 
-
-<<<<<<< HEAD
 class UnansweredQuestionCollection:
     def on_get(self, req: falcon.Request, resp: falcon.Response):
         response: JSONType = {}
@@ -1170,7 +1168,7 @@
             response["status"] = "no_questions"
         else:
             response["questions"] = insights
-=======
+
 class ImagePredictionCollection:
     def on_get(self, req: falcon.Request, resp: falcon.Response):
         response: JSONType = {}
@@ -1201,7 +1199,6 @@
             response["status"] = "no_image_predictions"
         else:
             response["images"] = images
->>>>>>> 14779439
             response["status"] = "found"
 
         resp.media = response
@@ -1259,10 +1256,6 @@
 api.add_route("/api/v1/dump", DumpResource())
 api.add_route("/api/v1/users/statistics/{username}", UserStatisticsResource())
 api.add_route("/api/v1/predictions/", PredictionCollection())
-<<<<<<< HEAD
-api.add_route("/api/v1/images", ImageCollection())
-api.add_route("/api/v1/questions/unanswered/", UnansweredQuestionCollection())
-=======
 api.add_route("/api/v1/images/prediction/collection", ImagePredictionCollection())
 api.add_route("/api/v1/images", ImageCollection())
->>>>>>> 14779439
+api.add_route("/api/v1/questions/unanswered/", UnansweredQuestionCollection())