import functools
from enum import Enum
from typing import Dict, Iterable, List, NamedTuple, Optional, Union

import peewee
from peewee import JOIN

from robotoff import settings
from robotoff.app import events
from robotoff.insights.annotate import (
    ALREADY_ANNOTATED_RESULT,
    SAVED_ANNOTATION_VOTE_RESULT,
    UNKNOWN_INSIGHT_RESULT,
    AnnotationResult,
    InsightAnnotatorFactory,
)
<<<<<<< HEAD
from robotoff.models import (
    AnnotationVote,
    ImageModel,
    ImagePrediction,
    ProductInsight,
    db,
)
=======
from robotoff.models import AnnotationVote, Prediction, ProductInsight, db
>>>>>>> a9c9be82
from robotoff.off import OFFAuthentication
from robotoff.utils import get_logger

logger = get_logger(__name__)


class SkipVotedType(Enum):
    DEVICE_ID = 1
    USERNAME = 2


class SkipVotedOn(NamedTuple):
    """A helper class to specify whether a voted-on insight should be dropped from
    the get_insights results."""

    by: SkipVotedType
    id: str


def _add_vote_exclusions(
    query: peewee.Query, exclusion: Optional[SkipVotedOn]
) -> peewee.Query:
    if not exclusion:
        return query

    if exclusion.by == SkipVotedType.DEVICE_ID:
        criteria = AnnotationVote.device_id == exclusion.id
    elif exclusion.by == SkipVotedType.USERNAME:
        criteria = AnnotationVote.username == exclusion.id
    else:
        raise ValueError("Unknown SkipVoteType: {exclusion.by}")

    return query.join(
        AnnotationVote,
        join_type=peewee.JOIN.LEFT_OUTER,
        on=((AnnotationVote.insight_id == ProductInsight.id) & (criteria)),
    ).where(AnnotationVote.id.is_null())


def get_insights(
    barcode: Optional[str] = None,
    keep_types: List[str] = None,
    country: str = None,
    brands: List[str] = None,
    annotated: Optional[bool] = False,
    annotation: Optional[int] = None,
    order_by: Optional[str] = None,
    value_tag: Optional[str] = None,
    server_domain: Optional[str] = None,
    reserved_barcode: Optional[bool] = None,
    as_dict: bool = False,
    limit: Optional[int] = 25,
    offset: Optional[int] = None,
    count: bool = False,
    avoid_voted_on: Optional[SkipVotedOn] = None,
) -> Iterable[ProductInsight]:
    if server_domain is None:
        server_domain = settings.OFF_SERVER_DOMAIN

    where_clauses = [ProductInsight.server_domain == server_domain]

    if annotated is not None:
        where_clauses.append(ProductInsight.annotation.is_null(not annotated))

    if annotation is not None:
        where_clauses.append(ProductInsight.annotation == annotation)

    if barcode:
        where_clauses.append(ProductInsight.barcode == barcode)

    if value_tag:
        where_clauses.append(ProductInsight.value_tag == value_tag)

    if keep_types:
        where_clauses.append(ProductInsight.type.in_(keep_types))

    if country is not None:
        where_clauses.append(ProductInsight.countries.contains(country))

    if brands:
        where_clauses.append(ProductInsight.brands.contains_any(brands))

    if reserved_barcode is not None:
        where_clauses.append(ProductInsight.reserved_barcode == reserved_barcode)

    query = _add_vote_exclusions(ProductInsight.select(), avoid_voted_on)

    if where_clauses:
        query = query.where(*where_clauses)

    if count:
        return query.count()

    if limit is not None:
        query = query.limit(limit)

    if offset is not None and order_by != "random":
        query = query.offset(offset)

    if order_by is not None:
        if order_by == "random":
            # The +1 is here to avoid 0*rand() = 0
            query = query.order_by(
                (peewee.fn.Random() * (ProductInsight.n_votes + 1)).desc()
            )

        elif order_by == "popularity":
            query = query.order_by(ProductInsight.unique_scans_n.desc())

        elif order_by == "n_votes":
            query = query.order_by(ProductInsight.n_votes.desc())
    if as_dict:
        query = query.dicts()

    return query.iterator()


<<<<<<< HEAD
def get_images(
    with_predictions: Optional[bool] = False,
    barcode: Optional[str] = None,
    server_domain: Optional[str] = None,
    offset: Optional[int] = None,
    count: bool = False,
    limit: Optional[int] = 25,
) -> Iterable[ImageModel]:
    if server_domain is None:
        server_domain = settings.OFF_SERVER_DOMAIN

    where_clauses = [ImageModel.server_domain == server_domain]

    if barcode:
        where_clauses.append(ImageModel.barcode == barcode)

    query = ImageModel.select()

    if not with_predictions:
        # return only images without prediction
        query = query.join(ImagePrediction, JOIN.LEFT_OUTER).where(
            ImagePrediction.image.is_null()
        )
=======
def get_predictions(
    barcode: Optional[str] = None,
    keep_types: List[str] = None,
    value_tag: Optional[str] = None,
    server_domain: Optional[str] = None,
    limit: Optional[int] = 25,
    offset: Optional[int] = None,
    count: bool = False,
) -> Iterable[Prediction]:
    if server_domain is None:
        server_domain = settings.OFF_SERVER_DOMAIN

    where_clauses = [Prediction.server_domain == server_domain]

    if barcode:
        where_clauses.append(Prediction.barcode == barcode)

    if value_tag:
        where_clauses.append(Prediction.value_tag == value_tag)

    if keep_types:
        where_clauses.append(Prediction.type.in_(keep_types))

    query = Prediction.select()
>>>>>>> a9c9be82

    if where_clauses:
        query = query.where(*where_clauses)

    if count:
        return query.count()
    else:
        return query.iterator()


def save_annotation(
    insight_id: str,
    annotation: int,
    device_id: str,
    update: bool = True,
    data: Optional[Dict] = None,
    auth: Optional[OFFAuthentication] = None,
    trusted_annotator: bool = False,
) -> AnnotationResult:
    """Saves annotation either by using a single response as ground truth or by using several responses.

    trusted_annotator: defines whether the given annotation comes from an authoritative source (e.g.
    a trusted user), ot whether the annotation should be subject to the voting system.
    """
    try:
        insight: Union[ProductInsight, None] = ProductInsight.get_by_id(insight_id)
    except ProductInsight.DoesNotExist:
        insight = None

    if not insight:
        return UNKNOWN_INSIGHT_RESULT

    if insight.annotation is not None:
        return ALREADY_ANNOTATED_RESULT

    if not trusted_annotator:
        verified: bool = False

        AnnotationVote.create(
            insight_id=insight_id,
            username=auth.get_username() if auth else None,
            value=annotation,
            device_id=device_id,
        )

        with db.atomic() as tx:
            try:
                existing_votes = list(
                    AnnotationVote.select(
                        AnnotationVote.value,
                        peewee.fn.COUNT(AnnotationVote.value).alias("num_votes"),
                    )
                    .where(AnnotationVote.insight_id == insight_id)
                    .group_by(AnnotationVote.value)
                    .order_by(peewee.SQL("num_votes").desc())
                )
                insight.n_votes = functools.reduce(
                    lambda sum, row: sum + row.num_votes, existing_votes, 0
                )
                insight.save()
            except Exception as e:
                tx.rollback()
                raise e

        # If the top annotation has more than 2 votes, consider applying it to the insight.
        if existing_votes[0].num_votes > 2:
            annotation = existing_votes[0].value
            verified = True

        # But first check for the following cases:
        #  1) The 1st place annotation has >2 votes, and the 2nd place annotation has >= 2 votes.
        #  2) 1st place and 2nd place have 2 votes each.
        #
        # In both cases, we consider this an ambiguous result and mark it with 'I don't know'.
        if (
            existing_votes[0].num_votes >= 2
            and len(existing_votes) > 1
            and existing_votes[1].num_votes >= 2
        ):
            # This code credits the last person to contribute a vote with a potentially not their annotation.
            annotation = 0
            verified = True

        if not verified:
            return SAVED_ANNOTATION_VOTE_RESULT

    annotator = InsightAnnotatorFactory.get(insight.type)
    result = annotator.annotate(insight, annotation, update, data=data, auth=auth)
    username = auth.get_username() if auth else "unknown annotator"
    events.event_processor.send_async(
        "question_answered", username, device_id, insight.barcode
    )
    return result<|MERGE_RESOLUTION|>--- conflicted
+++ resolved
@@ -14,7 +14,7 @@
     AnnotationResult,
     InsightAnnotatorFactory,
 )
-<<<<<<< HEAD
+
 from robotoff.models import (
     AnnotationVote,
     ImageModel,
@@ -22,9 +22,6 @@
     ProductInsight,
     db,
 )
-=======
-from robotoff.models import AnnotationVote, Prediction, ProductInsight, db
->>>>>>> a9c9be82
 from robotoff.off import OFFAuthentication
 from robotoff.utils import get_logger
 
@@ -142,7 +139,6 @@
     return query.iterator()
 
 
-<<<<<<< HEAD
 def get_images(
     with_predictions: Optional[bool] = False,
     barcode: Optional[str] = None,
@@ -166,7 +162,7 @@
         query = query.join(ImagePrediction, JOIN.LEFT_OUTER).where(
             ImagePrediction.image.is_null()
         )
-=======
+        
 def get_predictions(
     barcode: Optional[str] = None,
     keep_types: List[str] = None,
@@ -191,7 +187,6 @@
         where_clauses.append(Prediction.type.in_(keep_types))
 
     query = Prediction.select()
->>>>>>> a9c9be82
 
     if where_clauses:
         query = query.where(*where_clauses)
