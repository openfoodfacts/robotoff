import operator
import pathlib
from typing import Dict, Iterable, List, Optional, Set, Tuple

import numpy as np
from more_itertools import chunked
<<<<<<< HEAD
from tensorflow import keras

=======
>>>>>>> 6415d6ca
from robotoff import settings
from robotoff.insights._enum import InsightType
from robotoff.insights.dataclass import ProductInsights, RawInsight
from robotoff.ml.category.neural.data_utils import generate_data
from robotoff.ml.category.neural.io import (
    load_category_blacklist,
    load_category_vocabulary,
    load_config,
    load_ingredient_vocabulary,
    load_product_name_vocabulary,
    load_taxonomy,
)
from robotoff.off import get_product
from robotoff.taxonomy import Taxonomy
from robotoff.utils import get_logger, http_session
from robotoff.utils.cache import CachedStore
from robotoff.utils.text import get_nlp
<<<<<<< HEAD
=======
from tensorflow import keras
>>>>>>> 6415d6ca

logger = get_logger(__name__)


CategoryPrediction = Tuple[str, float]


class BaseModel:
    NAME = "category"

    def __init__(self, model_path: pathlib.Path):
        self.model_path: pathlib.Path = model_path
        self.model_dir = model_path.parent
        self.config = None
        self.taxonomy = None
        self.category_to_id = None
        self.ingredient_to_id = None
        self.category_names = None
        self.nlp = None
        self.product_name_vocabulary = None
        self.model = None
        self.loaded: bool = False

    def load(self):
        logger.info("Loading model {}".format(self.model_path))
        self.config = load_config(self.model_dir)
        self.taxonomy = load_taxonomy(self.model_dir)
        self.category_to_id = load_category_vocabulary(self.model_dir)
        self.ingredient_to_id = load_ingredient_vocabulary(self.model_dir)
        self.category_names: List[str] = [
            category
            for category, _ in sorted(
                self.category_to_id.items(), key=operator.itemgetter(1)
            )
        ]

        nlp_lang = "en" if self.config.lang == "xx" else self.config.lang
        self.nlp = get_nlp(nlp_lang)
        self.product_name_vocabulary = load_product_name_vocabulary(self.model_dir)
        self.loaded = True

    def get_input_from_products(self, products: Iterable[Dict]) -> List[np.ndarray]:
        ingredient_tags = [
            product.get("ingredients_tags", []) or [] for product in products
        ]
        product_name = [product.get("product_name", "") or "" for product in products]

        return generate_data(
            ingredient_tags_iter=ingredient_tags,
            product_name_iter=product_name,
            ingredient_to_id=self.ingredient_to_id,  # type: ignore
            product_name_token_to_int=self.product_name_vocabulary,  # type: ignore
            nlp=self.nlp,
            product_name_max_length=self.config.model_config.product_name_max_length,  # type: ignore
            product_name_preprocessing_config=self.config.product_name_preprocessing_config,  # type: ignore
        )

    @staticmethod
    def process_predictions(
        y_pred: np.ndarray,
        category_names: List[str],
        taxonomy: Taxonomy,
        threshold: float = 0.5,
        deepest_only: bool = False,
    ) -> List[List[CategoryPrediction]]:
        y_pred_int = (y_pred > threshold).astype(y_pred.dtype)
        y_pred_int_filled = fill_ancestors(
            y_pred_int, taxonomy=taxonomy, category_names=category_names
        )

        predicted = []
        for i in range(y_pred_int_filled.shape[0]):
            predicted_categories_ids = y_pred_int_filled[i].nonzero()[0]
            predicted_categories = [
                category_names[id_] for id_ in predicted_categories_ids
            ]

            product_predicted = []
            for predicted_category_id, predicted_category in zip(
                predicted_categories_ids, predicted_categories
            ):
                confidence = y_pred[i, predicted_category_id]
                product_predicted.append((predicted_category, float(confidence)))

            product_predicted = sorted(
                product_predicted, key=operator.itemgetter(1), reverse=True
            )

            if deepest_only:
                category_to_confidence = dict(product_predicted)
                product_predicted = [
                    (x.id, category_to_confidence[x.id])
                    for x in taxonomy.find_deepest_nodes(
                        [taxonomy[c] for c, confidence in product_predicted]
                    )
                ]
            predicted.append(product_predicted)

        return predicted


class LocalModel(BaseModel):
    def load(self):
        super().load()
        self.model = keras.models.load_model(str(self.model_path))

    def predict_from_barcode(
        self, barcode: str, deepest_only: bool = False
    ) -> Optional[List[CategoryPrediction]]:
        product = get_product(barcode, fields=["product_name", "ingredients_tags"])

        if product is None:
            logger.info("Product {} not found".format(barcode))
            return None

        return self.predict_from_product(product, deepest_only=deepest_only)

    def predict_from_product(
        self, product: Dict, deepest_only: bool = False
    ) -> List[CategoryPrediction]:
        return self.predict_from_product_batch([product], deepest_only)[0]

    def predict_from_product_batch(
        self, products: Iterable[Dict], deepest_only: bool = False
    ) -> List[List[CategoryPrediction]]:
        if not self.loaded:
            self.load()

        X = self.get_input_from_products(products)
        y_pred = self.model.predict(X)  # type: ignore
        return self.process_predictions(
            y_pred, self.category_names, self.taxonomy, deepest_only=deepest_only  # type: ignore
        )


class RemoteModel(BaseModel):
    def predict_from_barcode(self, barcode: str) -> Optional[List[CategoryPrediction]]:
        if not self.loaded:
            self.load()

        product = get_product(barcode, fields=["product_name", "ingredients_tags"])

        if product is None:
            logger.info("Product {} not found".format(barcode))
            return None

        X = self.get_input_from_products([product])[0]
        X = [X[0].tolist(), X[1].tolist()]  # type: ignore

        data = {"signature_name": "serving_default", "instances": [X]}

        r = http_session.post(
            "{}/{}:predict".format(settings.TF_SERVING_BASE_URL, self.NAME), json=data
        )
        r.raise_for_status()
        response = r.json()

        return response


class ModelRegistry:
    model: Optional[LocalModel] = None

    @classmethod
    def load(cls):
        if cls.model is None:
            cls.model = LocalModel(settings.CATEGORY_CLF_MODEL_PATH)

    @classmethod
    def get(cls) -> LocalModel:
        cls.load()
        return cls.model  # type: ignore


def fill_ancestors(
    y: np.ndarray,
    taxonomy: Taxonomy,
    category_to_id: Optional[Dict[str, int]] = None,
    category_names: Optional[List[str]] = None,
):
    if category_to_id is None and category_names is None:
        raise ValueError("one of category_to_id, category_names must be provided")

    if category_names is None:
        category_names = [
            cat for cat, _ in sorted(category_to_id.items(), key=operator.itemgetter(1))  # type: ignore
        ]
    elif category_to_id is None:
        category_to_id = {cat: i for i, cat in enumerate(category_names)}

    y_ = y.copy()
    for i in range(y_.shape[1]):
        cat_mask = y_[:, i].nonzero()[0]

        if len(cat_mask):
            category_name = category_names[i]
            parents = taxonomy[category_name].get_parents_hierarchy()
            parent_ids = [category_to_id[parent.id] for parent in parents]  # type: ignore
            for parent_id in parent_ids:
                y_[cat_mask, parent_id] = 1

    return y_


def predict_from_product(
    product: Dict,
    allowed_lang: Optional[Set[str]] = None,
    filter_blacklisted: bool = False,
) -> Optional[ProductInsights]:
    if not keep_product(product, allowed_lang):
        return None

    model = ModelRegistry.get()
    predictions = model.predict_from_product(product, deepest_only=True)

    if filter_blacklisted:
        predictions = filter_blacklisted_categories(predictions)

    return format_predictions(product, predictions, "xx")


def keep_product(product: Dict, allowed_lang: Optional[Set[str]] = None) -> bool:
    product_languages = set(product.get("languages_codes", []))

    if allowed_lang is not None and not allowed_lang.intersection(product_languages):
        logger.debug("fr is not one on product languages, skipping category detection")
        return False

    product_name = product.get("product_name", "") or ""

    if not product_name:
        logger.debug("No product name, skipping category detection")
        return False

    return True


def predict_from_product_batch(
    product_iter: Iterable[Dict],
    allowed_lang: Optional[Iterable[str]] = None,
    filter_blacklisted: bool = False,
    batch_size: int = 32,
) -> Iterable[ProductInsights]:
    model = ModelRegistry.get()
    allowed_lang = set(allowed_lang) if allowed_lang else set()

    filtered_product_iter = (p for p in product_iter if keep_product(p, allowed_lang))

    for product_batch in chunked(filtered_product_iter, batch_size):
        predictions_batch = model.predict_from_product_batch(
            product_batch, deepest_only=True
        )

        if filter_blacklisted:
            predictions_batch = [
                filter_blacklisted_categories(predictions)
                for predictions in predictions_batch
            ]

        for predictions, product in zip(predictions_batch, product_batch):
            yield format_predictions(product, predictions, "xx")


def format_predictions(
    product: Dict, predictions: List[CategoryPrediction], lang: str
) -> ProductInsights:
    insights = []

    for category, confidence in predictions:
        insights.append(
            RawInsight(
                type=InsightType.category,
                value_tag=category,
                data={"lang": lang, "model": "neural", "confidence": confidence},
            )
        )

    return ProductInsights(
        barcode=product["code"], type=InsightType.category, insights=insights
    )


def filter_blacklisted_categories(
    predictions: List[CategoryPrediction],
) -> List[CategoryPrediction]:
    category_blacklist: Set[str] = CATEGORY_BLACKLIST_STORE.get()
    return [
        (category, confidence)
        for (category, confidence) in predictions
        if category not in category_blacklist
    ]


CATEGORY_BLACKLIST_STORE = CachedStore(load_category_blacklist)<|MERGE_RESOLUTION|>--- conflicted
+++ resolved
@@ -4,11 +4,8 @@
 
 import numpy as np
 from more_itertools import chunked
-<<<<<<< HEAD
 from tensorflow import keras
 
-=======
->>>>>>> 6415d6ca
 from robotoff import settings
 from robotoff.insights._enum import InsightType
 from robotoff.insights.dataclass import ProductInsights, RawInsight
@@ -26,10 +23,6 @@
 from robotoff.utils import get_logger, http_session
 from robotoff.utils.cache import CachedStore
 from robotoff.utils.text import get_nlp
-<<<<<<< HEAD
-=======
-from tensorflow import keras
->>>>>>> 6415d6ca
 
 logger = get_logger(__name__)
 
