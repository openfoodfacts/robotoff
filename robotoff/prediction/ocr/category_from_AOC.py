--- conflicted
+++ resolved
@@ -3,34 +3,20 @@
 
 
 from robotoff.prediction.types import Prediction, PredictionType
-<<<<<<< HEAD
 from robotoff.utils import get_logger
 from robotoff.taxonomy import get_taxonomy
 from robotoff.off import normalizing
-=======
-from robotoff.taxonomy import Taxonomy, TaxonomyNode, get_taxonomy
-from robotoff.utils import get_logger
->>>>>>> 9b7796b0
 
 from .dataclass import OCRField, OCRRegex, OCRResult, get_text
 
 logger = get_logger(__name__)
 
 
-<<<<<<< HEAD
 def category_taxonomisation(lang, match) -> Optional[str]:
     '''Function to match categories detected via AOP REGEX with categories
     taxonomy database. If no match is possible, we return None.'''
 
     unchecked_category = lang + normalizing(match.group("category"))
-=======
-def process_category(lang, match) -> Optional[str]:
-    """Function to process the name of the category extracted from the AOC
-    recognition. We want it to match categories found in the categories
-    taxonomy database. If nothing is found, we don't return the category."""
-
-    unchecked_category = str(lang) + ":" + match.group().replace(" ", "-")
->>>>>>> 9b7796b0
 
     checked_category = get_taxonomy("category").nodes.get(unchecked_category)
 
@@ -40,39 +26,22 @@
     return None
 
 
-<<<<<<< HEAD
 '''We must increase the scale of prediction of our REGEX
 Many names of AOC products are written this way :
-=======
-"""We must increase the scale of prediction of our REGEX 
-Many names of AOC products are written this way : 
->>>>>>> 9b7796b0
 "AMARONE della VALPONE"
 "Denominazione di Origine Controllata"
 """
 AOC_REGEX = {
     "fr:": [
         OCRRegex(
-<<<<<<< HEAD
             # re.compile(r"(?<=appellation\s).*(?=(\scontr[ôo]l[ée]e)|(\sprot[ée]g[ée]e))"),
             re.compile(r"(appellation)\s*(?P<category>.+)\s*(contr[ôo]l[ée]e|prot[ée]g[ée]e)"),
-=======
-            re.compile(
-                r"(?<=appellation\s).*(?=(\scontr[ôo]l[ée]e)|(\sprot[ée]g[ée]e))"
-            ),
->>>>>>> 9b7796b0
             field=OCRField.full_text_contiguous,
             lowercase=True,
             processing_func=category_taxonomisation,
         ),
         OCRRegex(
-<<<<<<< HEAD
             re.compile(r"(?P<category>.+)\s*(appellation d'origine contr[ôo]l[ée]e|appellation d'origine prot[ée]g[ée]e)"),
-=======
-            re.compile(
-                r"^.*(?=\sappellation d'origine contr[ôo]l[ée]e|\sappellation d'origine prot[ée]g[ée]e)"
-            ),
->>>>>>> 9b7796b0
             field=OCRField.full_text_contiguous,
             lowercase=True,
             processing_func=category_taxonomisation,
@@ -110,15 +79,9 @@
 
 
 def find_category_from_AOC(content: Union[OCRResult, str]) -> List[Prediction]:
-<<<<<<< HEAD
     '''This function returns a prediction of the category of the product
     by detecting an AOC syntax which allows an easy category
     prediction with REGEX'''
-=======
-    """This function returns a prediction of the category of the product
-    by detecting an AOC syntax which allows an easy category
-    prediction with REGEX"""
->>>>>>> 9b7796b0
 
     predictions = []
 
