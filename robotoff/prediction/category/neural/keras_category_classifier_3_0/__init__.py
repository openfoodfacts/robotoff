import logging
import time
<<<<<<< HEAD
from typing import Literal, Union
=======
import typing
from typing import Literal
>>>>>>> 2c88eaf6

import numpy as np
from openfoodfacts.ocr import OCRResult
from PIL import Image
from tritonclient.grpc import service_pb2

from robotoff.images import refresh_images_in_db
from robotoff.models import ImageEmbedding, ImageModel, with_db
from robotoff.off import generate_image_url, generate_json_ocr_url
from robotoff.taxonomy import Taxonomy
from robotoff.triton import (
    GRPCInferenceServiceStub,
    deserialize_byte_tensor,
    generate_clip_embedding_request,
    serialize_byte_tensor,
)
from robotoff.types import JSONType, NeuralCategoryClassifierModel, ProductIdentifier
from robotoff.utils import get_image_from_url, http_session
from robotoff.utils.cache import function_cache_register

from .preprocessing import (
    IMAGE_EMBEDDING_DIM,
    MAX_IMAGE_EMBEDDING,
    NUTRIMENT_NAMES,
    generate_inputs_dict,
)

logger = logging.getLogger(__name__)
ml_metrics_logger = logging.getLogger("robotoff.ml_metrics")

# Category IDs to ignore in v3 model predictions
CATEGORY_EXCLUDE_SET = {
    # generic category that was mistakenly forgotten in exclude list
    # in category selection
    "en:meats-and-their-products",
}


def fetch_cached_image_embeddings(
    product_id: ProductIdentifier, image_ids: list[str]
) -> dict[str, np.ndarray]:
    """Fetch image embeddings cached in DB for a product and specific image
    IDs.

    Only the embeddings existing in DB are returned, image IDs that were not
    found are ignored.

    :param product_id: identifier of the product
    :param image_ids: a list of image IDs to fetch
    :return: a dict mapping image IDs to CLIP image embedding
    """
    cached_embeddings = {}
    for image_id, embedding in (
        ImageEmbedding.select(ImageModel.image_id, ImageEmbedding.embedding)
        .join(ImageModel)
        .where(
            ImageModel.barcode == product_id.barcode,
            ImageModel.server_type == product_id.server_type.name,
            ImageModel.image_id.in_(image_ids),
        )
        .tuples()
        .iterator()
    ):
        cached_embeddings[image_id] = np.frombuffer(embedding, dtype=np.float32)

    return cached_embeddings


def save_image_embeddings(
    product_id: ProductIdentifier, embeddings: dict[str, np.ndarray]
):
    """Save computed image embeddings in ImageEmbedding table.

    :param product_id: identifier of the product
    :param embeddings: a dict mapping image ID to image embedding
    """
    image_id_to_model_id = {
        image_id: model_id
        for (model_id, image_id) in ImageModel.select(
            ImageModel.id, ImageModel.image_id
        )
        .where(
            ImageModel.barcode == product_id.barcode,
            ImageModel.server_type == product_id.server_type.name,
            ImageModel.image_id.in_(list(embeddings.keys())),
        )
        .tuples()
        .iterator()
    }

    if num_missing_images := sum(
        int(image_id not in image_id_to_model_id) for image_id in embeddings.keys()
    ):
        logger.info("%d images were not found in image table", num_missing_images)

    rows = [
        {"image_id": image_id_to_model_id[image_id], "embedding": embedding.tobytes()}
        for image_id, embedding in embeddings.items()
        if image_id in image_id_to_model_id
    ]
    ImageEmbedding.insert_many(rows).execute()
    logger.info("%d image embeddings created in db", len(rows))


@with_db
def generate_image_embeddings(
    product: JSONType,
    product_id: ProductIdentifier,
    triton_stub: GRPCInferenceServiceStub,
) -> np.ndarray | None:
    """Generate image embeddings using CLIP model for the `MAX_IMAGE_EMBEDDING`
    most recent images.

    We first fetch image embeddings cached in DB (from ImageEmbedding table),
    and we generate embeddings for missing image IDs by sending a request to
    Triton. We save the computed embeddings in DB (for future usage), and both
    cached and newly-computed embeddings are concatenated and returned.

    :param product: product data
    :param product_id: identifier of the product
    :param triton_stub: the triton inference stub to use
    :return: None if no image was available or a numpy array of shape
        (num_images, IMAGE_EMBEDDING_DIM)
    """
    # Fetch the `MAX_IMAGE_EMBEDDING` most recent "raw" images
    # product->images is either:
    # - a dict, as returned by MongoDB or Product Opener API
    # - a list of image IDs, if the inputs were provided directly (through the
    # API for example)
    image_ids_int = sorted(
        # We convert it to int to get a correct recent sorting
        (int(image_id) for image_id in product.get("images", {}) if image_id.isdigit()),
        reverse=True,
    )[:MAX_IMAGE_EMBEDDING]
    # Convert image IDs back to string
    image_ids = [str(image_id) for image_id in image_ids_int]
    if image_ids:
        embeddings_by_id = fetch_cached_image_embeddings(product_id, image_ids)
        logger.debug("%d embeddings fetched from DB", len(embeddings_by_id))
        missing_embedding_ids = set(image_ids) - set(embeddings_by_id)

        if missing_embedding_ids:
            logger.debug(
                "Computing embeddings for %d images", len(missing_embedding_ids)
            )
            images_by_id: dict[str, Image.Image | None] = {
                image_id: typing.cast(
                    Image.Image | None,
                    get_image_from_url(
                        # Images are resized to 224x224, so there is no need to
                        # fetch the full-sized image, the 400px resized
                        # version is enough
                        generate_image_url(product_id, f"{image_id}.400"),
                        error_raise=False,
                        session=http_session,
                        use_cache=True,
                    ),
                )
                for image_id in missing_embedding_ids
            }
            # image may be None if the image does not exist on the server
            # or in case of network error, filter these images
            non_null_image_by_ids = {
                image_id: image
                for image_id, image in images_by_id.items()
                if image is not None
            }
            if len(missing_embedding_ids) != len(non_null_image_by_ids):
                logger.info(
                    "%d images could not be fetched (over %d)",
                    len(missing_embedding_ids) - len(non_null_image_by_ids),
                    len(missing_embedding_ids),
                )

            if non_null_image_by_ids:
                start_time = time.monotonic()
                computed_embeddings_by_id = _generate_image_embeddings(
                    non_null_image_by_ids, triton_stub
                )
                logger.debug(
                    "Computed %d embeddings in %.2f seconds",
                    len(computed_embeddings_by_id),
                    time.monotonic() - start_time,
                )
                # Make sure all image IDs are in image table
                refresh_images_in_db(product_id, product.get("images", {}))
                # Save embeddings in embeddings.image_embeddings table for
                # future use
                save_image_embeddings(product_id, computed_embeddings_by_id)
                # Merge cached and newly-computed image embeddings
                embeddings_by_id |= computed_embeddings_by_id

        if embeddings_by_id:
            # We need at least one array to stack
            return np.stack(list(embeddings_by_id.values()), axis=0)

    return None


def _generate_image_embeddings(
<<<<<<< HEAD
    images_by_id: dict[str, Union[Image.Image, np.ndarray]], stub
=======
    images_by_id: dict[str, Image.Image], stub: GRPCInferenceServiceStub
>>>>>>> 2c88eaf6
) -> dict[str, np.ndarray]:
    """
    Generate CLIP image embeddings by sending a request to Triton.

    :param images_by_id: dict mapping image ID to PIL.Image or numpy.ndarray
    :param stub: Triton inference stub
    :return: dict mapping image ID to CLIP embedding (numpy array)
    """
<<<<<<< HEAD
    # Convert all images to numpy arrays
    np_images = []
    for img in images_by_id.values():
        if isinstance(img, Image.Image):  # PIL -> numpy
            np_images.append(np.array(img))
        elif isinstance(img, np.ndarray):
            np_images.append(img)
        else:
            raise TypeError(f"Unsupported image type: {type(img)}")

    # Build request
    request = generate_clip_embedding_request(np_images)

    # Send to Triton
=======
    request = generate_clip_embedding_request(list(images_by_id.values()))
>>>>>>> 2c88eaf6
    start_time = time.monotonic()
    response = stub.ModelInfer(request)
    ml_metrics_logger.info(
        "Inference time for CLIP: %ss", time.monotonic() - start_time
    )
<<<<<<< HEAD

    # Parse embeddings
=======
>>>>>>> 2c88eaf6
    computed_embeddings = np.frombuffer(
        response.raw_output_contents[0],
        dtype=np.float32,
    ).reshape((len(images_by_id), -1))

    return dict(zip(images_by_id.keys(), computed_embeddings))


def fetch_ocr_texts(product: JSONType, product_id: ProductIdentifier) -> list[str]:
    """Fetch all image OCRs from Product Opener and return a list of the
    detected texts, one string per image."""
    barcode = product.get("code")
    if not barcode:
        return []

    ocr_texts = []
    image_ids = (id_ for id_ in product.get("images", {}).keys() if id_.isdigit())
    for image_id in image_ids:
        ocr_url = generate_json_ocr_url(product_id, image_id)
        ocr_result = OCRResult.from_url(ocr_url, http_session, error_raise=False)
        if ocr_result:
            ocr_texts.append(ocr_result.get_full_text_contiguous())

    return ocr_texts


# In NeighborPredictionType objects, we stores the score of parents, children
# and sibling categories (relative to the predicted categories). Under each
# type (siblings, children, parents), we store scores as a dict mapping the
# category name to either the score (float) or None if the neighbor category is
# not part of the predicted category list.
NeighborPredictionType = (
    dict[Literal["siblings", "children", "parents"], dict[str, float | None]] | None
)


def predict(
    product: JSONType,
    ocr_texts: list[str],
    model_name: NeuralCategoryClassifierModel,
    stub,
    threshold: float | None = None,
    image_embeddings: np.ndarray | None = None,
    category_taxonomy: Taxonomy | None = None,
    clear_cache: bool = False,
) -> tuple[list[tuple[str, float, NeighborPredictionType | None]], JSONType]:
    """Predict categories using v3 model.

    :param product: the product for which we want to predict categories
    :param ocr_texts: a list of OCR texts, one string per image
    :param model_name: the name of the model to use
    :param stub: the triton inference stub to use
    :param threshold: the detection threshold, default is 0.5
    :param image_embeddings: image embeddings of up to the
        `MAX_IMAGE_EMBEDDING` most recent images or None if no image was
        available
    :param category_taxonomy: the category Taxonomy (optional), if provided
        the predicted scores of parents, children and siblings will be returned
    :param clear_cache: if True, clear ingredient processing cache before
        returning results
    :return: the predicted categories as a list of
        (category_tag, neighbor_predictions, confidence) tuples and a dict
        containing debug information. `neighbor_predictions` is None if
        taxonomy was not passed, otherwise it's a dict containing predicted
        scores of parents, children and siblings
    """
    if threshold is None:
        threshold = 0.5

    inputs = generate_inputs_dict(product, ocr_texts, image_embeddings)
    debug = generate_debug_dict(model_name, threshold, inputs)
    start_time = time.monotonic()
    scores, labels = _predict(inputs, model_name, stub)
    logger.debug("Predicted categories in %.2f seconds", time.monotonic() - start_time)
    indices = np.argsort(-scores)

    category_predictions: list[tuple[str, float, NeighborPredictionType | None]] = []
    label_to_idx = {label: idx for idx, label in enumerate(labels)}

    for idx in indices:
        confidence = float(scores[idx])
        category = labels[idx]

        if category in CATEGORY_EXCLUDE_SET:
            continue

        # We only consider predictions with a confidence score of `threshold`
        # and above.
        if confidence >= threshold:
            neighbor_predictions: NeighborPredictionType
            if category_taxonomy is not None and category in category_taxonomy:
                neighbor_predictions = {"parents": {}, "children": {}, "siblings": {}}
                current_node = category_taxonomy[category]
                for parent in current_node.parents:
                    neighbor_predictions["parents"][parent.id] = (
                        float(scores[label_to_idx[parent.id]])
                        if parent.id in label_to_idx
                        else None
                    )

                    for sibling in (
                        node for node in parent.children if node != current_node
                    ):
                        neighbor_predictions["siblings"][sibling.id] = (
                            float(scores[label_to_idx[sibling.id]])
                            if sibling.id in label_to_idx
                            else None
                        )

                for child in current_node.children:
                    neighbor_predictions["children"][child.id] = (
                        float(scores[label_to_idx[child.id]])
                        if child.id in label_to_idx
                        else None
                    )
            else:
                neighbor_predictions = None
            category_predictions.append((category, confidence, neighbor_predictions))
        else:
            break

    if clear_cache:
        function_cache_register.clear("get_ingredient_taxonomy")
        function_cache_register.clear("get_ingredient_processor")

    return category_predictions, debug


def generate_debug_dict(
    model_name: NeuralCategoryClassifierModel, threshold: float, inputs: JSONType
) -> JSONType:
    """Generate dict containing debug information.

    :param model_name: name of the model used during prediction
    :param threshold: detection threshold used
    :param inputs: inputs dict used for inference
    :return: the debug dict
    """
    debug = {
        "model_name": model_name.value,
        "threshold": threshold,
        "inputs": {
            k: v
            for k, v in inputs.items()
            # Don't keep numpy ndarray in debug.inputs dict
            if k not in ("image_embeddings", "image_embeddings_mask")
        },
    }

    if inputs["image_embeddings_mask"].sum() == 1:
        # `image_embeddings_mask` always has at least one non-zero element,
        # check whether there is an image or not by checking if
        # `image_embeddings` is zero-filled
        num_images = 0 if np.all(inputs["image_embeddings"][0] == 0) else 1
    else:
        num_images = int(inputs["image_embeddings_mask"].sum())

    debug["inputs"]["num_images"] = num_images  # type: ignore
    return debug


triton_model_names = {
    NeuralCategoryClassifierModel.keras_image_embeddings_3_0: "category-classifier-keras-image-embeddings-3.0",
}


def _predict(
    inputs: JSONType, model_name: NeuralCategoryClassifierModel, stub
) -> tuple[np.ndarray, list[str]]:
    """Internal method to prepare and run triton request."""
    start_time = time.monotonic()
    request = build_triton_request(inputs, model_name=triton_model_names[model_name])
    ml_metrics_logger.info(
        "Preprocessing time for %s: %ss",
        model_name.value,
        time.monotonic() - start_time,
    )

    start_time = time.monotonic()
    response = stub.ModelInfer(request)
    ml_metrics_logger.info(
        "Inference time for %s: %ss", model_name.value, time.monotonic() - start_time
    )

    start_time = time.monotonic()
    scores = np.frombuffer(response.raw_output_contents[0], dtype=np.float32).reshape(
        (1, -1)
    )[0]
    labels = deserialize_byte_tensor(response.raw_output_contents[1])
    ml_metrics_logger.info(
        "Post-processing time for %s: %ss",
        model_name.value,
        time.monotonic() - start_time,
    )
    return scores, labels


def build_triton_request(
    inputs: JSONType,
    model_name: str,
    add_product_name: bool = True,
    add_ingredient_tags: bool = True,
    add_nutriments: bool = True,
    add_ingredients_ocr_tags: bool = True,
    add_image_embeddings: bool = True,
):
    """Build a Triton ModelInferRequest gRPC request.

    :param inputs: the input dict, as generated by
        `generate_inputs_dict`
    :param model_name: the name of the model to use, see global variable
        `triton_model_names` for possible values
    :param add_product_name: if True, add product name as input, defaults to
        True
    :param add_ingredient_tags: if True, add ingredients as input, defaults
        to True
    :param add_nutriments: if True, add all nutriments as input, defaults to
        True
    :param add_ingredients_ocr_tags: if True, add ingredients extracted from
        OCR as input, defaults to True
    :param add_image_embeddings: if True, add image embeddings as input,
        defaults to True
    :return: the gRPC ModelInferRequest
    """
    product_name = inputs["product_name"]
    ingredients_tags = inputs["ingredients_tags"]
    ingredients_ocr_tags = inputs["ingredients_ocr_tags"]
    request = service_pb2.ModelInferRequest()
    request.model_name = model_name

    # for each input, we must specify the input name, the data type, the shape
    # and the raw data as a byte-serialized numpy array
    if add_product_name:
        product_name_input = service_pb2.ModelInferRequest().InferInputTensor()
        product_name_input.name = "product_name"
        # String must be provided as bytes
        product_name_input.datatype = "BYTES"
        # First dimension is batch size
        product_name_input.shape.extend([1, 1])
        # We must use extend method with protobuf to add an item to a list
        request.inputs.extend([product_name_input])
        # String must be provided as byte-serialized object numpy arrays
        request.raw_input_contents.extend(
            [serialize_byte_tensor(np.array([[product_name]], dtype=object))]
        )

    if add_ingredient_tags:
        ingredients_tags_input = service_pb2.ModelInferRequest().InferInputTensor()
        ingredients_tags_input.name = "ingredients_tags"
        ingredients_tags_input.datatype = "BYTES"
        ingredients_tags_input.shape.extend([1, len(ingredients_tags)])
        request.inputs.extend([ingredients_tags_input])
        request.raw_input_contents.extend(
            [serialize_byte_tensor(np.array([ingredients_tags], dtype=object))]
        )

    if add_nutriments:
        for nutriment_name in NUTRIMENT_NAMES:
            nutriment_input = service_pb2.ModelInferRequest().InferInputTensor()
            nutriment_input.name = nutriment_name
            nutriment_input.datatype = "FP32"
            nutriment_input.shape.extend([1, 1])
            request.inputs.extend([nutriment_input])
            value = inputs[nutriment_name]
            request.raw_input_contents.extend(
                [np.array([[value]], dtype=np.float32).tobytes()]
            )

    if add_ingredients_ocr_tags:
        ingredients_ocr_tags_input = service_pb2.ModelInferRequest().InferInputTensor()
        ingredients_ocr_tags_input.name = "ingredients_ocr_tags"
        ingredients_ocr_tags_input.datatype = "BYTES"
        ingredients_ocr_tags_input.shape.extend([1, len(ingredients_ocr_tags)])
        request.inputs.extend([ingredients_ocr_tags_input])
        request.raw_input_contents.extend(
            [serialize_byte_tensor(np.array([ingredients_ocr_tags], dtype=object))]
        )

    if add_image_embeddings:
        image_embeddings_input = service_pb2.ModelInferRequest().InferInputTensor()
        image_embeddings_input.name = "image_embeddings"
        image_embeddings_input.datatype = "FP32"
        image_embeddings_input.shape.extend(
            [1, MAX_IMAGE_EMBEDDING, IMAGE_EMBEDDING_DIM]
        )
        request.inputs.extend([image_embeddings_input])
        value = inputs["image_embeddings"]
        request.raw_input_contents.extend([value.tobytes()])

        image_embeddings_mask_input = service_pb2.ModelInferRequest().InferInputTensor()
        image_embeddings_mask_input.name = "image_embeddings_mask"
        image_embeddings_mask_input.datatype = "FP32"
        image_embeddings_mask_input.shape.extend([1, MAX_IMAGE_EMBEDDING])
        request.inputs.extend([image_embeddings_mask_input])
        value = inputs["image_embeddings_mask"]
        request.raw_input_contents.extend([value.tobytes()])

    return request<|MERGE_RESOLUTION|>--- conflicted
+++ resolved
@@ -1,12 +1,7 @@
 import logging
 import time
-<<<<<<< HEAD
+import typing
 from typing import Literal, Union
-=======
-import typing
-from typing import Literal
->>>>>>> 2c88eaf6
-
 import numpy as np
 from openfoodfacts.ocr import OCRResult
 from PIL import Image
@@ -206,11 +201,7 @@
 
 
 def _generate_image_embeddings(
-<<<<<<< HEAD
-    images_by_id: dict[str, Union[Image.Image, np.ndarray]], stub
-=======
-    images_by_id: dict[str, Image.Image], stub: GRPCInferenceServiceStub
->>>>>>> 2c88eaf6
+    images_by_id: dict[str, Union[Image.Image, np.ndarray]], stub: GRPCInferenceServiceStub
 ) -> dict[str, np.ndarray]:
     """
     Generate CLIP image embeddings by sending a request to Triton.
@@ -219,7 +210,6 @@
     :param stub: Triton inference stub
     :return: dict mapping image ID to CLIP embedding (numpy array)
     """
-<<<<<<< HEAD
     # Convert all images to numpy arrays
     np_images = []
     for img in images_by_id.values():
@@ -234,19 +224,13 @@
     request = generate_clip_embedding_request(np_images)
 
     # Send to Triton
-=======
-    request = generate_clip_embedding_request(list(images_by_id.values()))
->>>>>>> 2c88eaf6
     start_time = time.monotonic()
     response = stub.ModelInfer(request)
     ml_metrics_logger.info(
         "Inference time for CLIP: %ss", time.monotonic() - start_time
     )
-<<<<<<< HEAD
-
+    
     # Parse embeddings
-=======
->>>>>>> 2c88eaf6
     computed_embeddings = np.frombuffer(
         response.raw_output_contents[0],
         dtype=np.float32,
