--- conflicted
+++ resolved
@@ -104,10 +104,7 @@
           echo "INFLUXDB_DB_NAME=${{ matrix.env == 'robotoff-org' && 'off_metrics' || 'off_net_metrics' }}" >> .env
           echo "INFLUXDB_USERNAME=off" >> .env
           echo "INFLUXDB_PASSWORD=${{ secrets.INFLUXDB_PASSWORD }}" >> .env
-<<<<<<< HEAD
           echo "SLACK_TOKEN=${{ secrets.SLACK_TOKEN }}" >> .env
-=======
->>>>>>> c5d44a42
           echo "GUNICORN_NUM_WORKERS=8"
 
 
