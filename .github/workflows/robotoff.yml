name: Robotoff code quality checks and unit tests

on:
  push:
<<<<<<< HEAD
  # paths:
  #   - "robotoff/**"
  pull_request:
    paths:
      - "robotoff/**"
=======
    paths:
      - "robotoff/**"
  pull_request:
    paths:
      - "**/robotoff/**"
>>>>>>> 6415d6ca
      - "**.pot"
      - "**.po"

jobs:
  unit-test:
    runs-on: ubuntu-latest
    strategy:
      matrix:
        python-version: [3.7, 3.8]
        # python-version: [3.7, 3.8, 3.9]

    # Steps represent a sequence of tasks that will be executed as part of the job
    steps:
<<<<<<< HEAD
      # Taken from https://github.com/snok/install-poetry

      #----------------------------------------------
      #       check-out repo and set-up python
      #----------------------------------------------
      - name: Check out repository
        uses: actions/checkout@v2
      - name: Set up python
        uses: actions/setup-python@v2
        with:
          python-version: ${{ matrix.python-version }}

      #----------------------------------------------
      #  -----  install & configure poetry  -----
      #----------------------------------------------
      - name: Install Poetry
        uses: snok/install-poetry@v1.1.1
        with:
          virtualenvs-create: true
          virtualenvs-in-project: true

      #----------------------------------------------
      #       load cached venv if cache exists
      #----------------------------------------------
      - name: Load cached venv
        id: cached-poetry-dependencies
        uses: actions/cache@v2
        with:
          path: .venv
          key: venv-${{ runner.os }}-${{ matrix.python-version }}-${{ hashFiles('**/poetry.lock') }}

      #----------------------------------------------
      # install dependencies if cache does not exist
      #----------------------------------------------
      - name: Install dependencies
        run: poetry install
        if: steps.cached-poetry-dependencies.outputs.cache-hit != 'true'

      #----------------------------------------------
      # Run linters
      #----------------------------------------------
      - name: Toml config file quality
        run: poetry run toml-sort --check poetry.toml pyproject.toml

      - name: Code Quality Black
        run: poetry run black . --check

      - name: Code quality Flake8
        run: poetry run flake8 --format github

      - name: Code quality isort
        run: poetry run isort . --check

      - name: Typing check mypy
        run: poetry run mypy .

      #----------------------------------------------
      # Compile i18n
      #----------------------------------------------
      - name: Install gettext
        run: sudo apt-get install gettext

      - name: Compile translations
        run: (cd i18n && bash compile.sh)

      #----------------------------------------------
      # Launch tests
      #----------------------------------------------
      - name: Launch tests
        run: poetry run python -m pytest tests
=======
      - uses: actions/checkout@v2
      - name: Set up Python ${{ matrix.python-version }}
        uses: actions/setup-python@v2
        with:
          python-version: ${{ matrix.python-version }}
      - name: Compile translations
        run: sudo apt-get install gettext && cd i18n && bash compile.sh && cd ..
      - name: Install dependencies
        run: python -m pip install --upgrade pip && pip install setuptools && pip install -r requirements.txt && pip install -r requirements-dev.txt

      - name: Load cache OCR predictor weight file
        uses: actions/cache@v2
        with:
          path: weights/
          key: ${{ runner.os }}-${{ hashFiles('**/robotoff/ml/category/prediction_from_ocr/constants.py') }}

      - name: Download OCR predictor weight file if not cached
        run: python -m robotoff download-models

      - name: Launch tests
        run: python -m pytest tests
      - name: Run flake8
        run: flake8
      - name: Run black
        run: black . --check
      - name: Run mypy
        run: mypy .
>>>>>>> 6415d6ca
<|MERGE_RESOLUTION|>--- conflicted
+++ resolved
@@ -2,19 +2,11 @@
 
 on:
   push:
-<<<<<<< HEAD
-  # paths:
-  #   - "robotoff/**"
-  pull_request:
-    paths:
-      - "robotoff/**"
-=======
     paths:
       - "robotoff/**"
   pull_request:
     paths:
       - "**/robotoff/**"
->>>>>>> 6415d6ca
       - "**.pot"
       - "**.po"
 
@@ -28,7 +20,6 @@
 
     # Steps represent a sequence of tasks that will be executed as part of the job
     steps:
-<<<<<<< HEAD
       # Taken from https://github.com/snok/install-poetry
 
       #----------------------------------------------
@@ -95,21 +86,8 @@
         run: (cd i18n && bash compile.sh)
 
       #----------------------------------------------
-      # Launch tests
+      # Download model weights before running tests
       #----------------------------------------------
-      - name: Launch tests
-        run: poetry run python -m pytest tests
-=======
-      - uses: actions/checkout@v2
-      - name: Set up Python ${{ matrix.python-version }}
-        uses: actions/setup-python@v2
-        with:
-          python-version: ${{ matrix.python-version }}
-      - name: Compile translations
-        run: sudo apt-get install gettext && cd i18n && bash compile.sh && cd ..
-      - name: Install dependencies
-        run: python -m pip install --upgrade pip && pip install setuptools && pip install -r requirements.txt && pip install -r requirements-dev.txt
-
       - name: Load cache OCR predictor weight file
         uses: actions/cache@v2
         with:
@@ -119,12 +97,8 @@
       - name: Download OCR predictor weight file if not cached
         run: python -m robotoff download-models
 
+      #----------------------------------------------
+      # Launch tests
+      #----------------------------------------------
       - name: Launch tests
-        run: python -m pytest tests
-      - name: Run flake8
-        run: flake8
-      - name: Run black
-        run: black . --check
-      - name: Run mypy
-        run: mypy .
->>>>>>> 6415d6ca
+        run: poetry run python -m pytest tests