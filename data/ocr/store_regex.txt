7-eleven
AhorraMás
AhorraMás||ahorramas
Albertsons
Albert Heijn
Alcampo
Aldi
Aldi||asia green garden
Aldi||balta mare
Aldi||buttella
Aldi||cucina nobile
Aldi||delikato
Aldi||dolina smaku
Aldi||gletscherkrone
Aldi||gold[aä]hren
Aldi||golden fruit
Aldi||golden seafood
Aldi||grandessa
Aldi||gutbio
Aldi||king's crown
Aldi||mięsne specjały
Aldi||milsani
Aldi||sprengel
<<<<<<< HEAD
Aldi||sweet valley
Aldi||wędliniarnia
=======
Aldi||liveGfree
Aldi||Winking Owl
Aldi||Ambiano
Aldi||Barissimo
Aldi||Millville
>>>>>>> e4080ca0
Alimerka
Alnatura
Alteza
Amazon Fresh
Auchan
Asda
Biedronka
Biedronka||be power
Biedronka||delikate
Biedronka||fruvita
Biedronka||go vege
Biedronka||kraina wędlin
Biedronka||madero
Biedronka||marinero
Biedronka||mleczna dolina
Biedronka||polaris
Biedronka||sottile gusto
Biedronka||światowid
Biedronka||vital fresh
Booths
Biocoop
bonÀrea||bonarea
Bonpreu
Coop||betty bossi
Coop||coop naturaplan
Coop||naturaplan
Carrefour
Carrefour||grand jury
Casino
Colruyt
Costco
Coviran
Caprabo
Coccimarket||belle france
Coccinelle||belle france
Coles
Conad
Eurêka ma maison||belle france
G20||belle france
Diagonal||belle france
Coccimarket||les delices de belle france
Coccinelle||les delices de belle france
Eurêka ma maison||les delices de belle france
G20||les delices de belle france
Despar
Diagonal||les delices de belle france
<<<<<<< HEAD
Biocoop
bonÀrea||bonarea
Bonpreu
Coop||betty bossi
Coop||coop naturaplan
Coop||naturaplan
Carrefour
Carrefour||grand jury
Casino
Colruyt
Costco
Coviran
Dealz
=======
>>>>>>> e4080ca0
Delhaize
Denner
Dino
Dunnes Stores
Edeka
Edeka||gut[- \n]g[uü]nstig
El Corte Inglés
Eurospin
Eroski
Esselunga
Foodtown
Fortnum & Mason
Franprix
Fred Meyer
Froiz
Giant Eagle
Hacendado
Haggen
Harris Teeter
Harrods
H-E-B
Heron Foods
Hipercor
Hy-Vee
IKEA
Intermarché
Intermarché||bouton d'or
Intermarché||capitaine cook
Intermarché||chabrior
Intermarché||itin[ée]raire des saveurs
Intermarché||jean roze
Intermarché||les mousquetaires
Intermarché||monique ranou
Intermarché||odyss[ée]e
Intermarché||paquito
Intermarché||s[ée]lection des mousquetaires
Intermarché||s[ée]lection intermarch[ée]
Intermarché||saint [ée]loi
Intermarché||top budget
Kaufland
Kaufland||crazy wolf
Kaufland||k-bio
Kaufland||k-classic
Kaufland||k-take it veggie
King Soopers
Kroger
K-Market||Pirrka
K-Market||K-Menu
La Grande Épicerie de Paris||La Grande [ée]picerie Paris
La Vie Claire
Leader Price
Leclerc||eleclerc
Leclerc||e.leclerc
Leclerc||(?:œ|oe)ufs de nos r[ée]gions
Leclerc||[ée]quador
Leclerc||autour du dessert
Leclerc||bio village
Leclerc||bon choco
Leclerc||brin de jour
Leclerc||britley
Leclerc||chantegril
Leclerc||chaque jour r[ée]duit en lactose
Leclerc||chaque jour sans gluten
Leclerc||comptoir du grain
Leclerc||confis[ée]o
Leclerc||copains copines
Leclerc||couleurs vives
Leclerc||côt[ée] snack
Leclerc||côt[ée] table
Leclerc||côt[ée]' snack
Leclerc||d[ée]li d[ée]lo
Leclerc||d[ée]li'light
Leclerc||douceur du verger
Leclerc||edulcorel
Leclerc||entre'aide
Leclerc||eskiss
Leclerc||f[ée]rial
Leclerc||festalie
Leclerc||fresh tea
Leclerc||frucci
Leclerc||fruistar
Leclerc||hilb[öo]rg
Leclerc||jafaden
Leclerc||lagoa
Leclerc||laqueuille
Leclerc||les caract[èe]res
Leclerc||les crois[ée]s
Leclerc||les go[ëe]lleries
Leclerc||lydog
Leclerc||ma[îi]tre coquille
Leclerc||mamie douceur
Leclerc||manava
Leclerc||marque rep[èe]re
Leclerc||menu fra[îi]cheur
Leclerc||mots d'enfants
Leclerc||nadya
Leclerc||nat & vie
Leclerc||nat et vie
Leclerc||nat&vie
Leclerc||new' ?r
Leclerc||nid d'abeille
Leclerc||nos r[ée]gions ont du talent
Leclerc||notre jardin
Leclerc||nustikao
Leclerc||oeufs de nos r[ée]gions
Leclerc||p'tit deli
Leclerc||pause fra[îi]cheur
Leclerc||pic'express
Leclerc||pierre de chaumeyrac
Leclerc||pom'lisse
Leclerc||pêche oc[ée]an
Leclerc||r[ée]gal soupe
Leclerc||rives & terrasses
Leclerc||rives et terrasses
Leclerc||ronde des mers
Leclerc||rustica
Leclerc||saint azay
Leclerc||saint charmin
Leclerc||smicy
Leclerc||st azay
Leclerc||st di[ée]ry
Leclerc||t[ée]va
Leclerc||tables du monde
Leclerc||tablette d'or
Leclerc||tablier blanc
Leclerc||tis[ée]a
Leclerc||tokapi
Leclerc||tradil[èe]ge
Leclerc||tradizioni d'italia
Leclerc||trofic
Leclerc||turini
Leclerc||vieux carion
Leclerc||volandry
Leclerc||volpone
Lidl
Lidl||alesto
Lidl||baresa
Lidl||belbake
Lidl||bellarom
Lidl||bon gelati
Lidl||biotrend
Lidl||ch[êe]ne d'argent
Lidl||chef select
Lidl||chef select to go
Lidl||chef to go select
Lidl||combino
Lidl||crownfield
Lidl||crusti croc
Lidl||culinea
Lidl||dulano
Lidl||el tequito
Lidl||eridanous
Lidl||favorina
Lidl||freeway
Lidl||freshona
Lidl||gelatelli
Lidl||golden sun
Lidl||italiamo
Lidl||kania
Lidl||l'[ée]tal du boucher
Lidl||lidl stiftung co kg
Lidl||lord nelson
Lidl||lovilio
Lidl||ma[îi]tre jean pierre
Lidl||maribel
Lidl||mcennedy
Lidl||milbona
Lidl||mister choc
Lidl||my best veggie
Lidl||nixe
Lidl||oaklands
Lidl||ocean sea
Lidl||pikok
Lidl||pilos
Lidl||piquebroche
Lidl||saguaro
Lidl||saint alby
Lidl||saladinettes
Lidl||saveurs de nos r[ée]gions
Lidl||schwarz beteiligungs gmbh
Lidl||sol mar
Lidl||solevita
Lidl||sondey
Lidl||toque du chef
Lidl||trattoria alfredo
Lidl||vemondo
Lidl||vitafit
Lidl||vitasia
Lewiatan
Magasins U||u saveurs
Makro
Marks & Spencer
Market Basket
Mercadona||hacendado
Mercator
Mega Image
Migros
Monoprix
Morrisson's
Netto||bergio
Netto||corsarro
Netto||happy vege
Netto||miletto
Netto||paradiso
Netto||quallio
Netto||rajski sad
Netto||sztuka mięsa
Netto||toremo
Ocado
Penny||Penny Market
Penny||Penny Markt
Picard
Piggly Wiggly
Pingo Doce
Price Chopper
Price Chopper||PriceChopper
Cora||patrimoine gourmand
Match||patrimoine gourmand
Meijer
REMA 1000
REWE
Sainsbury's
Schnucks
ShopRite
Simply Market
Spar
Społem
Stokrotka
Σκλαβενίτης
Supercor
SuperValu
Tang frères
Tesco
Toupargel
Magasins U||u Bio
Waitrose
Walmart
Wegmans
Woolworths||woolworths?
WinCo Foods
Winn Dixie
Winn Dixie||Winn-Dixie
Żabka
Żabka||zabka
Żabka||szamamm
Żabka||foodini
Żabka||plant hunter
Żabka||haps
Żabka||level up<|MERGE_RESOLUTION|>--- conflicted
+++ resolved
@@ -21,16 +21,13 @@
 Aldi||mięsne specjały
 Aldi||milsani
 Aldi||sprengel
-<<<<<<< HEAD
 Aldi||sweet valley
 Aldi||wędliniarnia
-=======
 Aldi||liveGfree
 Aldi||Winking Owl
 Aldi||Ambiano
 Aldi||Barissimo
 Aldi||Millville
->>>>>>> e4080ca0
 Alimerka
 Alnatura
 Alteza
@@ -77,22 +74,7 @@
 G20||les delices de belle france
 Despar
 Diagonal||les delices de belle france
-<<<<<<< HEAD
-Biocoop
-bonÀrea||bonarea
-Bonpreu
-Coop||betty bossi
-Coop||coop naturaplan
-Coop||naturaplan
-Carrefour
-Carrefour||grand jury
-Casino
-Colruyt
-Costco
-Coviran
 Dealz
-=======
->>>>>>> e4080ca0
 Delhaize
 Denner
 Dino
