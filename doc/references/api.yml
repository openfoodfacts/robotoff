openapi: 3.0.0
info:
  title: API Reference
  description: |
    Robotoff provides a simple API allowing consumers to fetch predictions and annotate them.

    All endpoints must be prefixed with `/api/v1`. The full URL is `https://robotoff.openfoodfacts.org/api/v1/{endpoint}`.
  contact: {}
  version: "1.0"
servers:
  - url: https://robotoff.openfoodfacts.org/api/v1/
    description: Production server
  - url: https://robotoff.openfoodfacts.net/api/v1/
    description: Preproduction server

paths:
  /questions/{barcode}:
    get:
      tags:
        - Question Management
      summary: Get questions for a given product
      operationId: getQuestionsByBarcode
      description: |
        Questions are sorted by priority: we want questions with highest impact to be displayed first. The order is the following:
          - category
          - label
          - brand
          - remaining types
      parameters:
        - name: count
          in: query
          description: The number of questions to return
          schema:
            type: integer
            default: 1
            minimum: 1
        - $ref: "#/components/parameters/barcode_path"
        - $ref: "#/components/parameters/server_type"
        - $ref: "#/components/parameters/lang"
        - $ref: "#/components/parameters/insight_types"
      responses:
        "200":
          description: "Questions about the requested product"
          content:
            application/json:
              schema:
                type: object
                properties:
                  status:
                    type: string
                    enum:
                      - "no_questions"
                      - "found"
                  questions:
                    type: array
                    items:
                      type: object
  /questions:
    get:
      tags:
        - Question Management
      summary: Fetch questions
      operationId: getQuestions
      parameters:
        - $ref: "#/components/parameters/lang"
        - $ref: "#/components/parameters/count"
        - $ref: "#/components/parameters/server_type"
        - $ref: "#/components/parameters/insight_types"
        - $ref: "#/components/parameters/countries"
        - $ref: "#/components/parameters/brands"
        - $ref: "#/components/parameters/value_tag"
        - $ref: "#/components/parameters/page"
        - $ref: "#/components/parameters/reserved_barcode"
        - $ref: "#/components/parameters/campaigns"
        - $ref: "#/components/parameters/predictor"
        - name: order_by
          in: query
          description: |
            The field to use for ordering results:
              - confidence: order by (descending) model confidence, null confidence insights come last
              - popularity: order by (descending) popularity (=scan count)
              - random: use a random order
          schema:
            type: string
            default: popularity
            enum:
              - confidence
              - random
              - popularity
      responses:
        "200":
          description: The questions matching the filters
          content:
            application/json:
              schema:
                type: object
                properties:
                  status:
                    type: string
                    enum:
                      - "no_questions"
                      - "found"
                  questions:
                    type: array
                    items:
                      type: object
                  count:
                    type: integer
                    description: The total number of results with the provided filters
  /questions/random:
    get:
      tags:
        - Question Management
      summary: Get random questions
      operationId: getRandomQuestions
      deprecated: true
      parameters:
        - $ref: "#/components/parameters/lang"
        - $ref: "#/components/parameters/count"
        - $ref: "#/components/parameters/server_type"
        - $ref: "#/components/parameters/insight_types"
        - $ref: "#/components/parameters/countries"
        - $ref: "#/components/parameters/brands"
        - $ref: "#/components/parameters/value_tag"
        - $ref: "#/components/parameters/page"
        - $ref: "#/components/parameters/reserved_barcode"
        - $ref: "#/components/parameters/campaigns"
        - $ref: "#/components/parameters/predictor"
      responses:
        "200":
          description: The queried insights
          content:
            application/json:
              schema:
                type: object
                properties:
                  status:
                    type: string
                    enum:
                      - "no_questions"
                      - "found"
                  questions:
                    type: array
                    items:
                      type: object
                  count:
                    type: integer
                    description: The total number of results with the provided filters
  /questions/popular:
    get:
      tags:
        - Question Management
      summary: Get questions about popular products
      operationId: getPopularQuestions
      deprecated: true
      description: |
        Questions are ranked by the product popularity (based on scan count).
      parameters:
        - $ref: "#/components/parameters/lang"
        - $ref: "#/components/parameters/count"
        - $ref: "#/components/parameters/server_type"
        - $ref: "#/components/parameters/insight_types"
        - $ref: "#/components/parameters/countries"
        - $ref: "#/components/parameters/brands"
        - $ref: "#/components/parameters/value_tag"
        - $ref: "#/components/parameters/page"
        - $ref: "#/components/parameters/reserved_barcode"
        - $ref: "#/components/parameters/campaigns"
        - $ref: "#/components/parameters/predictor"
      responses:
        "200":
          description: "Questions about popular products"
          content: {}
  /questions/unanswered:
    get:
      tags:
        - Question Management
      summary: Get unanswered question counts
      operationId: getUnansweredQuestions
      description: |
        Get number of unanswered questions grouped by `value_tag`.
        The list is ordered from highest count to lowest.
      parameters:
        - name: count
          in: query
          description: The number of distinct `value_tag`s to return
          schema:
            type: number
            default: 25
            minimum: 1
        - $ref: "#/components/parameters/server_type"
        - $ref: "#/components/parameters/insight_type"
        - $ref: "#/components/parameters/countries"
        - $ref: "#/components/parameters/page"
        - $ref: "#/components/parameters/reserved_barcode"
        - $ref: "#/components/parameters/campaigns"
        - $ref: "#/components/parameters/predictor"
      responses:
        "200":
          description: "The number of questions grouped by `value_tag`"
          content:
            application/json:
              schema:
                type: object
                properties:
                  count:
                    type: integer
                    description: The total number of questions that meet the provided criteria
                  questions:
                    type: array
                    items:
                      oneOf:
                        - type: string
                          description: The `value_tag`
                        - type: integer
                          description: The number of questions for this `value_tag`
                  status:
                    type: string
                    description: The request status
                    enum:
                      - found
                      - no_questions
                required:
                  - count
                  - questions
                  - status

  /predictions:
    get:
      tags:
        - Prediction Management
      summary: Get predictions
      operationId: getPredictions
      parameters:
        - $ref: "#/components/parameters/count"
        - $ref: "#/components/parameters/page"
        - $ref: "#/components/parameters/server_type"
        - $ref: "#/components/parameters/barcode_query_filter"
        - name: types
          in: query
          description: Comma-separated list, filter by prediction types
          schema:
            type: string
            example: brand,label
      responses:
        "200":
          description: The queried predictions
          content:
            application/json:
              schema:
                type: object
                properties:
                  status:
                    type: string
                    enum:
                      - "no_predictions"
                      - "found"
                  predictions:
                    type: array
                    items:
                      type: object
                  count:
                    type: integer
                    description: The total number of results with the provided filters

  /insights/random:
    get:
      tags:
        - Insight Management
      deprecated: true
      summary: Get a random insight, use GET /insights?order_by=random instead
      operationId: getRandomInsights
      parameters:
        - $ref: "#/components/parameters/insight_type"
        - $ref: "#/components/parameters/countries"
        - $ref: "#/components/parameters/value_tag"
        - $ref: "#/components/parameters/server_type"
        - $ref: "#/components/parameters/count"
        - $ref: "#/components/parameters/predictor"
      responses:
        "200":
          description: "Random insights matching the criteria"
          content:
            application/json:
              schema:
                type: object
                properties:
                  insights:
                    type: array
                    items:
                      $ref: "#/components/schemas/InsightSearchResult"
  /insights/{barcode}:
    get:
      tags:
        - Insight Management
      deprecated: true
      summary: Get all insights for a specific product, use GET /insights?barcode={barcode} instead
      operationId: getInsightsByBarcode
      parameters:
        - $ref: "#/components/parameters/barcode_path"
        - $ref: "#/components/parameters/server_type"
      responses:
        "200":
          description: "All insights for the specific product"
          content: {}
  /insights:
    get:
      tags:
        - Insight Management
      summary: List insights
      operationId: getInsights
      parameters:
        - $ref: "#/components/parameters/insight_types"
        - $ref: "#/components/parameters/barcode_optional"
        - $ref: "#/components/parameters/insight_filter_annotated"
        - $ref: "#/components/parameters/insight_filter_annotation"
        - $ref: "#/components/parameters/value_tag"
        - $ref: "#/components/parameters/brands"
        - $ref: "#/components/parameters/countries"
        - $ref: "#/components/parameters/server_type"
        - $ref: "#/components/parameters/predictor"
        - $ref: "#/components/parameters/insight_order_by"
        - $ref: "#/components/parameters/count"
        - $ref: "#/components/parameters/page"
        - $ref: "#/components/parameters/campaigns"
        - $ref: "#/components/parameters/lc"
      responses:
        "200":
          description: "List of insights matching the criteria"
          content:
            application/json:
              schema:
                type: object
                properties:
                  insights:
                    type: array
                    items:
                      $ref: "#/components/schemas/InsightSearchResult"
                  status:
                    type: string
                    enum:
                      - "no_insights"
                      - "found"
                    example: "found"
                  count:
                    type: integer
                    description: The total number of results with the provided filters
                    example: 10
  /insights/detail/{id}:
    get:
      tags:
        - Insight Management
      summary: Get a specific insight
      operationId: getInsightDetails
      parameters:
        - name: id
          in: path
          description: "ID of the insight"
          required: true
          style: simple
          schema:
            type: string
      responses:
        "200":
          description: "Insight details"
          content: {}
  /insights/annotate:
    post:
      tags:
        - Insight Management
      summary: Submit an annotation
      operationId: annotateInsight
      description: |
        The annotation can be submitted as an anonymous user or as a registered user.
        If the user is anonymous, the annotation will be accounted as a vote, and several identical
        anonymous votes are required to apply the insight. If the vote is sent from a registered user,
        it is applied directly.

        To send the annotation as a registered user, send Open Food Facts credentials to the API using
        Basic Authentication: add a `Authorization: basic {ENCODED_BASE64}` header where `{ENCODED_BASE64}`
        is an base64-encoded string of `user:password`. Don't provide an authentication header for anonymous
        users.

        The annotation is an integer that can take 4 values: `0`, `1`, `2`, `-1`. `0` means the insight is incorrect
        (so it won't be applied), `1` means it is correct (so it will be applied) and `-1` means the insight
        won't be returned to the user (_skip_). `2` is used when user submit some data to the annotate endpoint 
        (for example in some cases of category annotation or ingredients spellcheck).

        We use the voting mecanism system to remember which insight to skip for a user (authenticated or not).
      security:
        - basicAuth: []
        - {}
      requestBody:
        required: true
        content:
          application/x-www-form-urlencoded:
            schema:
              type: object
              properties:
                insight_id:
                  type: string
                  format: uuid
                  description: "ID of the insight"
                  example: "3cd5aecd-edcc-4237-87d0-6595fc4e53c9"
                annotation:
                  type: integer
                  description: "Annotation of the prediction: 1 to accept the prediction, 0 to refuse it, and -1 for _skip_, 2 to accept and add data"
                  enum:
                    - 0
                    - 1
                    - -1
                    - 2
                update:
                  type: integer
                  description: "Send the update to Openfoodfacts if `update=1`, don't send the update otherwise. This parameter is useful if the update is performed client-side"
                  default: 1
                  enum:
                    - 0
                    - 1
                data:
                  type: object
                  description: "Additional data provided by the user as key-value pairs (required when annotation=2)"
                  nullable: true
                device_id:
                  type: string
                  description: "Device identifier for tracking anonymous votes"

              required:
                - "insight_id"
                - "annotation"
      responses:
        "200":
          description: "Annotation successfully processed"
          content:
            application/json:
              schema:
                type: object
                properties:
                  status_code:
                    type: integer
                    description: "Status code of the annotation result"
                  status:
                    type: string
                    description: "Status name of the annotation result"
                  description:
                    type: string
                    description: "Description of the annotation result"
        "400":
          description: "Bad request - invalid parameters or missing required data"
        "404":
          description: "Insight not found"
  /insights/dump:
    get:
      summary: Generate a CSV dump
      description: |
        Generate a CSV dump of insights with specific criteria.
        If more than 10,000 insights match provided criteria and `count` is not provided, a `HTTP 400` is returned
      tags:
        - Insight Management
      operationId: dumpInsights
      parameters:
        - $ref: "#/components/parameters/server_type"
        - $ref: "#/components/parameters/value_tag"
        - $ref: "#/components/parameters/insight_types"
        - $ref: "#/components/parameters/barcode_query_filter"
        - name: annotated
          description: The annotation status of the insight.
            If not provided, both annotated and non-annotated insights are returned
          in: query
          schema:
            type: boolean
            default: null
        - name: count
          description: Maximum number of insights to return.
            If not provided, an HTTP 400 response may be returned if more than 10,000 insights match the criteria
          in: query
          schema:
            type: integer
            default: null
            minimum: 0
            maximum: 10000
      responses:
        "200":
          description: The CSV dump
          content:
            text/csv:
              schema:
                type: string
        "204":
          description: HTTP 204 is returned if no insights were found
        "400":
          description: HTTP 400 is returned if more than 10,000 insights match the criteria and `count` is not provided

  /images/crop:
    get:
      summary: Crop an image
      description: |
        This endpoint is currently only used to generate cropped logos on Hunger Games from a
        base image and cropping coordinates. Cropping coordinates are relative (between 0.
        and 1. inclusive), with (0, 0) being the upper left corner.
      tags:
        - Image Processing
      operationId: cropImage
      parameters:
        - $ref: "#/components/parameters/image_url"
        - name: y_min
          in: query
          example: 0.47795143723487854
          schema:
            type: number
            minimum: 0
            maximum: 1
        - name: x_min
          in: query
          example: 0.5583494305610657
          schema:
            type: number
            minimum: 0
            maximum: 1
        - name: y_max
          in: query
          example: 0.5653171539306641
          schema:
            type: number
            minimum: 0
            maximum: 1
        - name: x_max
          in: query
          example: 0.6795185804367065
          schema:
            type: number
            minimum: 0
            maximum: 1
      responses:
        "200":
          description: "Cropped image in JPEG format"
          content:
            image/jpeg:
              schema:
                type: string
                format: binary

  /image_predictions:
    get:
      tags:
        - Image Predictions
      summary: Get image predictions
      operationId: getImagePredictions
      parameters:
        - $ref: "#/components/parameters/count"
        - $ref: "#/components/parameters/page"
        - $ref: "#/components/parameters/server_type"
        - $ref: "#/components/parameters/barcode_query_filter"
        - name: with_logo
          description:
            if True, only return image predictions that have associated logos
            (only valid for universal-logo-detector image predictions). If false, only return image predictions that have no associated logos.
            Otherwise, return all image predictions.
          in: query
          schema:
            type: boolean
            default: null
            nullable: true
        - name: model_name
          description: filter by name of the image predictor model
          in: query
          schema:
            type: string
            example: universal-logo-detector
        - name: image_id
          description: filter by image ID. It should be a digit (raw images only), otherwise no result will be returned.
          in: query
          schema:
            type: string
            example: 1
        - name: type
          description: filter by type of the image predictor model
          in: query
          schema:
            type: string
            example: object_detection
        - name: model_version
          description: filter by model version value
          in: query
          schema:
            type: string
        - name: min_confidence
          description: filter by minimum confidence score value
          in: query
          schema:
            type: number
            minimum: 0.0
            maximum: 1.0

      responses:
        "200":
          description: The queried image predictions
          content:
            application/json:
              schema:
                type: object
                properties:
                  status:
                    type: string
                    enum:
                      - "no_image_predictions"
                      - "found"
                  image_predictions:
                    type: array
                    items:
                      type: object
                  count:
                    type: integer
                    description: The total number of results with the provided filters

  /images/logos:
    get:
      tags:
        - Logo Management
      summary: Fetch logos
      operationId: fetchLogos
      description: Return details about requested logos (maximum 500 logos can be fetched per request).
      parameters:
        - name: logo_ids
          description: Comma-separated string of logo IDs
          in: query
          schema:
            type: string
      responses:
        "200":
          description: The fetch results
          content:
            application/json:
              schema:
                type: object
                properties:
                  logos:
                    type: array
                    description: Details about requested logos
                  count:
                    type: number
                    description: Number of returned results
                required:
                  - logos
                  - count
  /images/logos/search:
    get:
      tags:
        - Logo Management
      summary: Search for logos
      operationId: searchLogos
      description: |
        Search for logos detected using the universal-logo-detector model that 
        meet some criteria (annotation status, annotated, type,...)
      parameters:
        - $ref: "#/components/parameters/server_type"
        - $ref: "#/components/parameters/barcode_query_filter"
        - name: count
          description: Number of results to return
          in: query
          schema:
            type: number
            default: 25
            minimum: 1
            maximum: 2000
        - name: type
          description: Filter by logo type
          in: query
          schema:
            type: string
          example: packager_code
        - name: value
          description: Filter by annotated value
          in: query
          example: lidl
          schema:
            type: string
        - name: taxonomy_value
          description:
            Filter by taxonomy value, i.e. the canonical value present is the associated taxonomy.
            This parameter is mutually exclusive with `value`, and should be used for `label` type.
          in: query
          example: en:organic
          schema:
            type: string
        - name: min_confidence
          description: Filter logos that have a confidence score above a threshold
          in: query
          schema:
            type: number
        - name: random
          description: If true, randomized result order
          in: query
          schema:
            type: boolean
            default: false
        - name: annotated
          description: The annotation status of the logo.
            If not provided, both annotated and non-annotated logos are returned
          in: query
          schema:
            type: boolean
            default: null
      responses:
        "200":
          description: The search results
          content:
            application/json:
              schema:
                type: object
                properties:
                  logos:
                    type: array
                    description: Found logos
                  count:
                    type: number
                    description: Number of returned results
                required:
                  - logos
                  - count
  /images/logos/{logo_id}/reset:
    post:
      tags:
        - Logo Management
      summary: Reset logo annotation
      operationId: resetLogoAnnotation
      description: Reset logo annotations, and delete all annotation-associated predictions and insights
      parameters:
        - name: logo_id
          in: path
          required: true
          description: The ID of the logo whose annotation to reset
          schema:
            type: integer
            example: 1
      responses:
        "204":
          description: HTTP 204 is returned if the reset operation was successful
        "404":
          description: HTTP 404 is returned if the `logo_id` was not found

  /ann/search:
    get:
      tags:
        - ANN Search
      summary: Approximate search for nearest neighbors of a random query logo
      operationId: searchNearestNeighbors
      description: Return ID and distance of each logo found, the number of neighbors returned and the ID of the query logo.
      parameters:
        - $ref: "#/components/parameters/ann_search_count"
        - $ref: "#/components/parameters/server_type"
      responses:
        "200":
          description: Response from ANN search
          content:
            application/json:
              schema:
                $ref: "#/components/schemas/LogoANNSearchResponse"
  /ann/search/{logo_id:int}:
    get:
      tags:
        - ANN Search
      summary: Approximate search for nearest neighbors of a specified query logo
      operationId: searchNearestNeighborsByLogoId
      description: Return ID and distance of each logo found, the number of neighbors returned and the ID of the query logo.
      parameters:
        - $ref: "#/components/parameters/ann_search_count"
        - $ref: "#/components/parameters/server_type"
      responses:
        "200":
          description: Response from ANN search
          content:
            application/json:
              schema:
                $ref: "#/components/schemas/LogoANNSearchResponse"

  /status:
    get:
      tags:
        - System
      summary: Get API status
<<<<<<< HEAD
      operationId: getApiStatus
=======
>>>>>>> 4745ed1b
      description: Check if the API is running
      responses:
        "200":
          description: API status
          content:
            application/json:
              schema:
                type: object
                properties:
                  status:
                    type: string
                    enum:
                      - "running"
                    example: "running"

  /health:
    get:
      tags:
        - System
      summary: Get health check status
<<<<<<< HEAD
      operationId: getHealthStatus
=======
>>>>>>> 4745ed1b
      description: Check the health of all system components
      responses:
        "200":
          description: Health check results
          content:
            application/json:
              schema:
                type: object
                properties:
                  message:
                    type: object
                    description: Detailed health check results
                  status:
                    type: integer
                    description: HTTP status code
                  headers:
                    type: object
                    description: Response headers
        "500":
          description: "Health check failed"

  /users/statistics/{username}:
    get:
      tags:
<<<<<<< HEAD
        - User Management
      summary: Get user statistics
      operationId: getUserStatistics
=======
        - Users
      summary: Get user statistics
>>>>>>> 4745ed1b
      description: Get annotation statistics for a specific user
      parameters:
        - name: username
          in: path
          required: true
          description: The username to get statistics for
          schema:
            type: string
            example: "contributor"
      responses:
        "200":
          description: User statistics
          content:
            application/json:
              schema:
                type: object
                properties:
                  count:
                    type: object
                    properties:
                      annotations:
                        type: integer
                        description: Number of annotations made by the user
                        example: 42

  /images:
    get:
      tags:
<<<<<<< HEAD
        - Image Management
      summary: Get images
      operationId: getImages
=======
        - Images
      summary: Get images
>>>>>>> 4745ed1b
      description: Retrieve images with optional filters
      parameters:
        - $ref: "#/components/parameters/count"
        - $ref: "#/components/parameters/page"
        - $ref: "#/components/parameters/server_type"
        - $ref: "#/components/parameters/barcode_optional"
        - name: with_predictions
          in: query
          description: Filter images that have predictions
          schema:
            type: boolean
            default: false
      responses:
        "200":
          description: Images matching the filters
          content:
            application/json:
              schema:
                type: object
                properties:
                  status:
                    type: string
                    enum:
                      - "no_images"
                      - "found"
                  images:
                    type: array
                    items:
                      type: object
                      description: Image details
                  count:
                    type: integer
                    description: Total number of results

  /images/predict:
    get:
      tags:
<<<<<<< HEAD
        - Image Processing
      summary: Predict on images
      operationId: predictOnImages
=======
        - Images
      summary: Predict on images
>>>>>>> 4745ed1b
      description: Run image prediction models on product images
      parameters:
        - $ref: "#/components/parameters/barcode"
        - $ref: "#/components/parameters/server_type"
        - name: models
          in: query
          description: Comma-separated list of model names to run
          schema:
            type: string
            example: "nutrition-table,universal-logo-detector"
        - name: output_image_id
          in: query
          description: Image ID to store predictions for
          schema:
            type: string
      responses:
        "200":
          description: Prediction results
          content:
            application/json:
              schema:
                type: object
                properties:
                  predictions:
                    type: array
                    items:
                      type: object
                      description: Model predictions

  /images/logos/annotate:
    post:
      tags:
<<<<<<< HEAD
        - Logo Management
      summary: Annotate multiple logos
      operationId: annotateLogos
=======
        - Logos
      summary: Annotate multiple logos
>>>>>>> 4745ed1b
      description: Bulk annotate logos with type and value
      security:
        - basicAuth: []
      requestBody:
        required: true
        content:
          application/json:
            schema:
              type: object
              properties:
                annotations:
                  type: array
                  items:
                    type: object
                    properties:
                      logo_id:
                        type: integer
                        description: ID of the logo to annotate
                      type:
                        type: string
                        description: Type of the logo
                        enum:
                          - "brand"
                          - "category"
                          - "label"
                          - "no_logo"
                          - "nutritional_label"
                          - "packager_code"
                          - "packaging"
                          - "qr_code"
                          - "store"
                      value:
                        type: string
                        nullable: true
                        description: Value/name of the logo
                    required:
                      - logo_id
                      - type
                      - value
                server_type:
                  $ref: "#/components/parameters/server_type/schema"
              required:
                - annotations
      responses:
        "200":
          description: Annotation results
          content:
            application/json:
              schema:
                type: object
                properties:
                  annotated:
                    type: integer
                    description: Number of logos successfully annotated

  /images/logos/update:
    post:
      tags:
<<<<<<< HEAD
        - Logo Management
      summary: Bulk update logo annotations
      operationId: updateLogoAnnotations
=======
        - Logos
      summary: Bulk update logo annotations
>>>>>>> 4745ed1b
      description: Mass update logo annotations by changing type and value
      parameters:
        - name: source_type
          in: query
          required: true
          description: Current logo type to update from
          schema:
            type: string
        - name: source_value
          in: query
          required: true
          description: Current logo value to update from
          schema:
            type: string
        - name: target_type
          in: query
          required: true
          description: New logo type to update to
          schema:
            type: string
        - name: target_value
          in: query
          required: true
          description: New logo value to update to
          schema:
            type: string
      responses:
        "200":
          description: Update results
          content:
            application/json:
              schema:
                type: object
                properties:
                  updated:
                    type: integer
                    description: Number of logos updated

  /images/logos/{logo_id}:
    get:
      tags:
<<<<<<< HEAD
        - Logo Management
      summary: Get logo details
      operationId: getLogoDetails
=======
        - Logos
      summary: Get logo details
>>>>>>> 4745ed1b
      description: Get details about a specific logo
      parameters:
        - name: logo_id
          in: path
          required: true
          description: The ID of the logo
          schema:
            type: integer
            example: 1
      responses:
        "200":
          description: Logo details
          content:
            application/json:
              schema:
                type: object
                description: Logo annotation details
        "404":
          description: Logo not found
    put:
      tags:
<<<<<<< HEAD
        - Logo Management
      summary: Update logo annotation
      operationId: updateLogoAnnotation
=======
        - Logos
      summary: Update logo annotation
>>>>>>> 4745ed1b
      description: Update the type and value of a logo annotation
      security:
        - basicAuth: []
      parameters:
        - name: logo_id
          in: path
          required: true
          description: The ID of the logo to update
          schema:
            type: integer
            example: 1
      requestBody:
        required: true
        content:
          application/json:
            schema:
              type: object
              properties:
                type:
                  type: string
                  description: The type of the logo
                  minLength: 1
                value:
                  type: string
                  nullable: true
                  description: The value/name of the logo
              required:
                - type
      responses:
        "204":
          description: Logo annotation updated successfully
        "404":
          description: Logo not found
        "403":
          description: Authentication required

  /image_predictions/import:
    post:
      tags:
        - Image Predictions
      summary: Import image predictions
<<<<<<< HEAD
      operationId: importImagePredictions
=======
>>>>>>> 4745ed1b
      description: Bulk import image predictions into the database
      requestBody:
        required: true
        content:
          application/json:
            schema:
              type: object
              properties:
                predictions:
                  type: array
                  items:
                    type: object
                    properties:
                      barcode:
                        type: string
                        description: Product barcode
                      image_id:
                        type: string
                        description: Image identifier
                      model_name:
                        type: string
                        description: Name of the prediction model
                      model_version:
                        type: string
                        description: Version of the prediction model
                      data:
                        type: object
                        description: Prediction data
                      server_type:
                        type: string
                        description: Server type
                    required:
                      - barcode
                      - image_id
                      - model_name
                      - model_version
                      - data
              required:
                - predictions
      responses:
        "200":
          description: Import successful

  /annotation/collection:
    get:
      tags:
<<<<<<< HEAD
        - Annotation Management
      summary: Get logo annotations
      operationId: getAnnotationCollection
=======
        - Annotations
      summary: Get logo annotations
>>>>>>> 4745ed1b
      description: Retrieve logo annotations with optional filters
      parameters:
        - $ref: "#/components/parameters/count"
        - $ref: "#/components/parameters/page"
        - $ref: "#/components/parameters/server_type"
        - $ref: "#/components/parameters/barcode_optional"
        - $ref: "#/components/parameters/value_tag"
        - name: types
          in: query
          description: Comma-separated list of annotation types to filter by
          schema:
            type: string
            example: "brand,label"
      responses:
        "200":
          description: Logo annotations matching the filters
          content:
            application/json:
              schema:
                type: object
                properties:
                  status:
                    type: string
                    enum:
                      - "no_annotation"
                      - "found"
                  annotation:
                    type: array
                    items:
                      type: object
                      description: Logo annotation details
                  count:
                    type: integer
                    description: Total number of results

  /predict/ingredient_list:
    get:
      tags:
        - Predict
      summary: Extract ingredient list from OCR
<<<<<<< HEAD
      operationId: extractIngredientList
=======
>>>>>>> 4745ed1b
      description: Extract and parse ingredient lists from OCR text
      parameters:
        - name: ocr_url
          in: query
          required: true
          description: URL of the OCR JSON to process
          schema:
            type: string
            format: uri
            example: "https://static.openfoodfacts.org/images/products/216/124/000/3089/1.json"
        - name: aggregation_strategy
          in: query
          description: Strategy for aggregating ingredient entities
          schema:
            type: string
            enum:
              - "simple"
              - "max"
              - "first"
            default: "simple"
        - name: model_version
          in: query
          description: Version of the ingredient extraction model
          schema:
            type: string
            default: "1"
      responses:
        "200":
          description: Extracted ingredient list
          content:
            application/json:
              schema:
                type: object
                properties:
                  ingredients:
                    type: array
                    description: Extracted ingredients
                    items:
                      type: object

  /products/dataset:
    get:
      tags:
        - Dataset
      summary: Get dataset information
<<<<<<< HEAD
      operationId: getDatasetInfo
=======
>>>>>>> 4745ed1b
      description: Get information about the product dataset
      responses:
        "200":
          description: Dataset information
          content:
            application/json:
              schema:
                type: object
                properties:
                  etag:
                    type: string
                    description: Current dataset ETag
    post:
      tags:
        - Dataset
      summary: Update product dataset
<<<<<<< HEAD
      operationId: updateDataset
=======
>>>>>>> 4745ed1b
      description: Trigger an update of the product dataset
      responses:
        "200":
          description: Dataset update triggered

  /predict/category:
    post:
      tags:
        - Predict
      summary: Predict categories for a product
      operationId: predictCategory
      description: |
        Predictions are performed using a neural model.
        As input, you can either provide:

        - the `barcode` of a product: Robotoff will fetch the product from
          Product Opener and will use this data as inputs to predict categories.
        - expected inputs under a `product` key. The neural category model
          accepts the following fields as input: `product_name`, `ingredients_tags`,
          `ocr`, `nutriments`, `image_embeddings`. All fields are optional (but you should at least provide one).
      requestBody:
        content:
          application/json:
            schema:
              anyOf:
                - type: object
                  properties:
                    barcode:
                      type: string
                      description: The barcode of the product to categorize
                      minLength: 1
                      example: 0748162621021
                    server_type:
                      type: string
                      description: |
                        The server type (=project) to use, such as 'off' (Open Food Facts), 'obf' (Open Beauty Facts),...
                        Only 'off' is currently supported for category prediction
                      default: "off"
                      enum:
                        - "off"
                        - "obf"
                        - "opff"
                        - "opf"
                    deepest_only:
                      type: boolean
                      description: |
                        If true, only return the deepest elements in the category taxonomy
                        (don't return categories that are parents of other predicted categories)
                    threshold:
                      type: number
                      description: |
                        The score above which we consider the category to be detected
                      default: 0.5
                  required:
                    - barcode
                - type: object
                  properties:
                    product:
                      type: object
                      description: |
                        product information used as model input. All fields are optional, but at
                        least one field must be provided.
                      properties:
                        product_name:
                          type: string
                          minLength: 1
                          example: roasted chicken
                        ingredients_tags:
                          description: the ingredient list, as an ordered list of ingredient tags
                          type: array
                          items:
                            type: string
                          example:
                            - "en:chicken"
                            - "en:salts"
                        image_embeddings:
                          description: |
                            Embeddings of the 10 most recent product images generated with clip-vit-base-patch32 model.
                            Each item of the list is the embedding of a single image, provided as a list of dimension 512.
                            Shape: (num_images, 512)
                          type: array
                          maxItems: 10
                          items:
                            description: a single image embedding
                            type: array
                            items:
                              type: number
                            minItems: 512
                            maxItems: 512
                        ocr:
                          description: |
                            A list of string corresponding to the text extracted from the product images with OCR.
                            Each element of the list is the text of a single image, the list order doesn't affect predictions.
                            We use OCR text to detect ingredient mentions and use it as a model input.
                            For optimal results, this field should be provided even if `ingredients_tags` is provided.
                          type: array
                          items:
                            type: string
                        nutriments:
                          type: object
                          description: |
                            Nutriment values. These fields have exactly the same meaning as those of Product Opener.
                            All fields are optional, only send data for the field for which the value is not missing.
                          properties:
                            fat_100g:
                              type: number
                            saturated-fat_100g:
                              type: number
                            carbohydrates_100g:
                              type: number
                            sugars_100g:
                              type: number
                            fiber_100g:
                              type: number
                            proteins_100g:
                              type: number
                            salt_100g:
                              type: number
                            energy-kcal_100g:
                              type: number
                            fruits-vegetables-nuts_100g:
                              type: number
                          additionalProperties: false
                      minProperties: 1 # at least one input must be provided
                    deepest_only:
                      type: boolean
                      description: |
                        If true, only return the deepest elements in the category taxonomy
                        (don't return categories that are parents of other predicted categories)
                    threshold:
                      type: number
                      description: |
                        The score above which we consider the category to be detected
                      default: 0.5
                  required:
                    - product
      responses:
        "200":
          description: the category predictions
          content:
            application/json:
              schema:
                type: object
                properties:
                  neural:
                    type: array
                    items:
                      type: object
                      properties:
                        value_tag:
                          type: string
                          description: The predicted `value_tag`
                          example: en:roast-chicken
                        confidence:
                          type: number
                          description: The confidence score of the model
                          example: 0.6
                      required:
                        - value_tag
                        - confidence

  /predict/nutrition:
    get:
      tags:
        - Predict
      summary: Extract nutritional information from an image
      operationId: extractNutrition
      description: |
        Predict nutritional information from a packaging image using the Nutri-Sight model.

        The model takes an image and the OCR result (as a JSON file) obtained from Google Cloud Vision.
        For more information about the model, see the
        [Nutri-Sight documentation](https://openfoodfacts.github.io/robotoff/references/predictions/nutrient-extraction/).
      parameters:
        - $ref: "#/components/parameters/image_url"
        - $ref: "#/components/parameters/ocr_url"
      responses:
        "200":
          description: the extracted nutritional information
          content:
            application/json:
              schema:
                type: object
                description: |
                  the extracted nutritional information from the model.
                properties:
                  predictions:
                    type: array
                    items:
                      type: object
                      properties:
                        nutrients:
                          type: object
                          description: |
                            a dictionary mapping nutrient keys in Open Food Facts format (ex: `fat_100g`) to a dictionary
                            containing the detected nutrient value.
                        entities:
                          type: object
                          properties:
                            aggregated:
                              type: array
                              items:
                                type: object
                            postprocessed:
                              type: array
                              items:
                                type: object
                            raw:
                              type: array
                              items:
                                type: object
                                
                        
        "400":
          description: "An HTTP 400 is returned if the provided parameters are invalid"
  /predict/ocr_prediction:
    get:
      tags:
        - Predict
      summary: Generate OCR predictions an OCR JSON
      operationId: generateOCRPredictions
      parameters:
        - name: ocr_url
          in: query
          required: true
          description: The URL of the OCR JSON to use for extraction
          schema:
            type: string
            example: https://static.openfoodfacts.org/images/products/216/124/000/3089/1.json
            format: uri
        - $ref: "#/components/parameters/server_type"
        - name: prediction_types
          in: query
          required: false
          description: |
            a comma-separated list of prediction types to use for extraction. If not provided, we use the default:
            set of OCR prediction types (see `DEFAULT_OCR_PREDICTION_TYPES` variable in Robotoff codebase)
          schema:
            type: string
            example: "category,label"
      responses:
        "200":
          description: the extracted predictions
          content:
            application/json:
              schema:
                oneOf:
                  - type: object
                    title: Successful response
                    description: the extracted predictions
                    properties:
                      predictions:
                        type: array
                        description: a list of extracted predictions
                        items:
                          $ref: "#/components/schemas/Prediction"
                    required:
                      - "predictions"

        "400":
          description: "An HTTP 400 is returned if the provided parameters are invalid"

  /predict/lang:
    get:
      tags:
        - Predict
      summary: Predict the language of a text
      operationId: predictLanguage
      description: |
        Predict the language of a text using a neural model.
        A POST version of this endpoint is also available, it accepts a JSON body with exactly the
        same parameters.

        Use the POST version if you want to predict the language of a long text, as the GET version
        has a limit on the length of the text that can be provided.
      parameters:
        - name: text
          in: query
          required: true
          description: The text to predict language of
          schema:
            type: string
            example: "hello world"
        - name: k
          in: query
          required: false
          description: |
            the number of predictions to return
          schema:
            type: integer
            default: 10
            minimum: 1
        - name: threshold
          in: query
          required: false
          description: |
            the minimum probability for a language to be returned
          schema:
            type: number
            default: 0.01
            minimum: 0
            maximum: 1
      responses:
        "200":
          description: the predicted languages
          content:
            application/json:
              schema:
                type: object
                properties:
                  predictions:
                    type: array
                    description: a list of predicted languages, sorted by descending probability
                    items:
                      type: object
                      properties:
                        lang:
                          type: string
                          description: the predicted language (2-letter code)
                          example: "en"
                        confidence:
                          type: number
                          description: the probability of the predicted language
                          example: 0.9
        "400":
          description: "An HTTP 400 is returned if the provided parameters are invalid"

  /predict/lang/product:
    get:
      tags:
        - Predict
      summary: Predict the languages of the product
      operationId: predictProductLanguages
      description: |
        Return the most common languages present on the product images, based on word-level
        language detection from product images.

        Language detection is not performed on the fly, but is based on predictions of type
        `image_lang` stored in the `prediction` table.

      parameters:
        - $ref: "#/components/parameters/barcode"
        - $ref: "#/components/parameters/server_type"
        - name: k
          in: query
          required: false
          description: Number of language predictions to return
          schema:
            type: integer
            default: 10
            minimum: 1
        - name: threshold
          in: query
          required: false
          description: |
            the minimum probability for a language to be returned
          schema:
            type: number
            default: 0.01
            minimum: 0
            maximum: 1
      responses:
        "200":
          description: |
            The predicted languages, sorted by descending probability.
          content:
            application/json:
              schema:
                type: object
                properties:
                  counts:
                    type: array
                    description: |
                      the number of words detected for each language, over all images,
                      sorted by descending count
                    items:
                      type: object
                      properties:
                        lang:
                          type: string
                          description: the predicted language (2-letter code). `null` if the language could not be detected.
                          example: "en"
                        count:
                          type: number
                          description: the number of words for which this language was detected over all images
                          example: 10
                  percent:
                    type: array
                    description: |
                      the percentage of words detected for each language, over all images,
                      sorted by descending percentage
                    items:
                      type: object
                      properties:
                        lang:
                          type: string
                          description: the predicted language (2-letter code). `null` if the language could not be detected.
                          example: "en"
                        percent:
                          type: number
                          description: the percentage of words for which the language was detected over all images
                          minimum: 0
                          maximum: 100
                          example: 80.5
                  image_ids:
                    type: array
                    description: |
                      the IDs of the images that were used to generate the predictions
                    items:
                      type: number
                      example: 1
                      description: the ID of an image
        "400":
          description: "An HTTP 400 is returned if the provided parameters are invalid"

  /batch/import:
    post:
      tags:
        - Batch Job
      summary: Import batch job results
<<<<<<< HEAD
      operationId: importBatchJobResults
=======
>>>>>>> 4745ed1b
      description: |
        Import batch job data into Robotoff database. This endpoint is secured and requires bearer authentication.
        
        This endpoint is mainly used by the batch job once the job is finished.
      security:
        - batch_job_key: []
      parameters:
        - $ref: "#/components/parameters/job_type"
        - name: batch_dir
          in: query
          required: true
          description: The directory path where batch job results are stored
          schema:
            type: string
            example: "gs://bucket/path/to/batch/results"
      responses:
        "200":
          description: Data successfully imported.
          content:
            application/json:
              schema:
                type: object
                properties:
                  status:
                    type: string
                    description: Request successful. Importing processed data.
        "400":
          description: "An HTTP 400 is returned if the authentification key is invalid or if the job_type is not supported."

  /robots.txt:
    get:
      tags:
        - System
      summary: Get robots.txt file
      description: |
        Returns the robots.txt file that disallows all web crawlers to prevent excessive requests.
        This is a standard file used by web crawlers to understand crawling permissions.
      responses:
        "200":
          description: robots.txt content
          content:
            text/plain:
              schema:
                type: string
                example: |
                  User-agent: *
                  Disallow: /

components:
  schemas:
    LogoANNSearchResponse:
      type: object
      properties:
        results:
          type: array
          items:
            properties:
              logo_id:
                type: integer
                description: ID of the result logo
                example: 1
              distance:
                type: number
                description: |
                  distance between the query logo and the result logo (closer to 0 means a more similar logo)
                example: 0.1
            required:
              - logo_id
              - distance
          description: Each item corresponds to a neighbor logo
        count:
          type: integer
          description: Number of returned results
        query_logo_id:
          type: integer
          description: ID of the query logo
      required:
        - results
        - count
        - query_logo_id
    InsightSearchResult:
      description: An insight search result as returned by /insights/random or /insights/{barcode}
      required:
        - id
        - type
        - barcode
        - countries
      type: object
      properties:
        id:
          type: string
          description: Insight ID
        type:
          type: string
          description: Insight type
        barcode:
          type: integer
          description: Barcode of the product
        countries:
          type: array
          description: country tags of the product
          items:
            type: string
      example:
        id: 3cd5aecd-edcc-4237-87d0-6595fc4e53c9
        type: label
        barcode: 9782012805866
    ServerDomainParameter:
      description: |
        The server domain associated with the image/product.

        If the `server_domain` top level domain does not match the server configuration,
        an HTTP 400 error will be raised
      type: string
      example: "api.openfoodfacts.org"
      enum:
        - "api.openfoodfacts.org"
        - "api.openbeautyfacts.org"
        - "api.openproductfacts.org"
        - "api.openpetfoodfacts.org"
        - "api.pro.openfoodfacts.org"
    Prediction:
      type: object
      description: a Robotoff Prediction
      properties:
        barcode:
          type: string
          description: barcode of the product
          example: "5410041040807"
        type:
          type: string
          description: the prediction type
          example: category
        timestamp:
          type: string
          format: "date-time"
          description: datetime of creation of the prediction
          example: "2023-05-13 02:10:09.107262"
        data:
          type: object
          description: |
            a JSON structure containing prediction data. It either complements `value` and `value_tag`
            with additional data or contains the full prediction data.
        value_tag:
          type: string
          description: |
            the value tag of the prediction. The use of this field depends of the prediction type,
            but it contains most of the time the canonical tag that should be sent to Product Opener.
            For example, for a category prediction, `value_tag` can be `en:beverages`.
          example: "en:beverages"
        value:
          type: string
          description: |
            the value of the prediction. It is used if no canonical tag can be used
            for the prediction type. For example, we use it to store the detected product weight
            value (example: `100 g`)
          example: null
        automatic_processing:
          type: boolean
          example: false
          description: |
            a boolean indicating whether we're confident enough in the prediction to apply it
            automatically in Open Food Facts without human supervision. This does not mean it will
            indeed be applied automatically, please refer to the import mechanism description in the
            documentation to know how automatic processing works.
        source_image:
          type: string
          description: |
            the path of the image the prediction was generated from.
            May be null, it is mainly provided for OCR and object detection-based predictions.
          example: "541/004/104/0807/3.jpg"
        id:
          type: number
          example: 1522429
          description: unique ID of the prediction in the PostgreSQL DB
        predictor_version:
          type: string
          description: |
            this is a version ID that is used to know when to replace predictions in database
            by new ones during import, and when to keep them. It is either an incrementing integer
            (for regex-based predictions) or the version of the model that generated the predictions.
          example: "keras-image-embeddings-3.0"
        predictor:
          type: string
          example: neural
          description: |
            name of the predictor that generated the prediction. Every insight type has its own `predictor`s, but most common ones are:
              - `universal-logo-detector` for predictions generated by the nearest-neighbors logo detector
              - `flashtext` for all predictions generated using flashtext library
              - `regex` for all predictions generated using simple regex
        server_type:
          type: string
          example: "off"
          description: The server type (=project) to use, such as 'off' (Open Food Facts), 'obf' (Open Beauty Facts),...
          enum:
            - "off"
            - "obf"
            - "opff"
            - "opf"
            - "off_pro"
        confidence:
          type: string
          format: number
          example: 0.95
          description: |
            confidence score of the prediction, it is only provided for ML-based predictions. It may be null.

  parameters:
    image_url:
      name: image_url
      in: query
      description: The URL of the input image
      schema:
        type: string
        format: uri
        example: "https://images.openfoodfacts.org/images/products/541/004/104/0807/3.jpg"
    ocr_url:
      name: ocr_url
      in: query
      description: The URL of the OCR JSON to use. The OCR must have been extracted using
        Google Cloud Vision, and be in the JSON format.
      schema:
        type: string
        format: uri
        example: "https://images.openfoodfacts.org/images/products/541/004/104/0807/3.json"
    lang:
      name: lang
      in: query
      description: The language of the question/value
      schema:
        type: string
        default: en
    lc:
      name: lc
      in: query
      description: Comma-separated list of language codes to filter insights by language
      schema:
        type: string
        example: "en,fr,de"
    count:
      name: count
      in: query
      description: The number of items to return
      schema:
        type: integer
        default: 25
        minimum: 1
    barcode_query_filter:
      name: barcode
      in: query
      description: Filter by barcode value
      schema:
        type: string
        example: "5410041040807"
    server_type:
      name: server_type
      in: query
      required: false
      description: The server type (=project) to use, such as 'off' (Open Food Facts), 'obf' (Open Beauty Facts),...
      schema:
        type: string
        default: "off"
        enum:
          - "off"
          - "obf"
          - "opff"
          - "opf"
          - "off_pro"
    insight_types:
      name: insight_types
      in: query
      description: Comma-separated list, filter by insight types
      schema:
        type: string
        example: brand,label
    insight_type:
      name: type
      in: query
      description: Filter by insight type
      schema:
        type: string
    countries:
      name: countries
      in: query
      description: Comma separated list, filter by country value (2-letter code)
      schema:
        type: string
      example: uk
    brands:
      name: brands
      in: query
      description: Comma-separated list, filter by brands
      schema:
        type: string
        example: "carrefour,ferrero"
    value_tag:
      name: value_tag
      in: query
      description: Filter by value tag, i.e the value that is going to be sent to Product Opener
      schema:
        type: string
      example: en:organic
    page:
      name: page
      in: query
      description: Page index to return (starting at 1)
      schema:
        type: integer
        default: 1
        minimum: 1
    reserved_barcode:
      name: reserved_barcode
      in: query
      description: If true, also return questions about products with reserved barcodes
      schema:
        type: boolean
        default: false
    campaigns:
      name: campaigns
      in: query
      description: Filter by annotation campaigns (the insight must have all the campaigns) An annotation campaign allows to only retrieve questions or insights based on arbitrary criteria defined during insight import.
      schema:
        type: string
        example: agribalyse-category
    predictor:
      name: predictor
      in: query
      description: Filter by predictor value A predictor refers to the model/method that was used to generate the prediction.
      schema:
        type: string
        example: universal-logo-detector
    insight_order_by:
      name: order_by
      in: query
      description: |
        How to order by insight results.
        By default, results are not ordered. Possible values are:
          - `random`: insights are ordered randomly
          - `popularity`: insights are returned by decreasing popularity, using the number of scans as proxy
      schema:
        type: string
        enum:
          - random
          - popularity
        example: popularity
    ann_search_count:
      name: count
      in: query
      description: Number of neighbors to return
      schema:
        type: integer
        default: 25
        minimum: 1
        maximum: 2000
    barcode_path:
      name: barcode
      in: path
      required: true
      description: The barcode of the product
      schema:
        type: integer
        example: 5410041040807
    barcode:
      name: barcode
      in: query
      required: true
      description: The barcode of the product
      schema:
        type: integer
        example: 5410041040807
    barcode_optional:
      name: barcode
      in: query
      required: false
      description: Filter by barcode value
      schema:
        type: integer
        example: 5410041040807
    insight_filter_annotated:
      name: annotated
      in: query
      required: false
      description: Filter by annotation status of the insight. A true value (`1`, `true`) means we only return annotated insights, a false value (`0`, `false`) only non-annotated insights. If the parameter is not provided, both annotated and non-annotated insights are returned.
      schema:
        type: boolean
        example: true
    insight_filter_annotation:
      name: annotation
      in: query
      required: false
      description: Filter by annotation value of the insight. If not provided, all insights are returned. This works in conjunction with the `annotated` parameter.
      schema:
        type: integer
        example: 1
    job_type:
      name: job_type
      in: query
      required: true
      description: The type of batch job launched.
      schema:
        type: string
        enum:
          - ingredients_spellcheck

  securitySchemes:
    basicAuth:
      type: http
      scheme: basic
      description: Basic HTTP authentication using Open Food Facts credentials
    batch_job_key:
      type: http
      scheme: bearer
      description: Bearer token authentication for batch job import endpoints

tags:
  - name: Question Management
    description: |
      Endpoints for managing and retrieving questions about products that need human validation.
  - name: Insight Management
    description: |
      An insight is a fact about a product that has been either extracted or inferred from the product pictures, characteristics,...
      If the insight is correct, the Openfoodfacts DB can be updated accordingly.

      Current insight types and their description can be found in [robotoff/insights/dataclass.py](https://github.com/openfoodfacts/robotoff/blob/main/robotoff/insights/dataclass.py).
<<<<<<< HEAD
  - name: Prediction Management
    description: |
      Endpoints for managing and retrieving prediction data from various ML models.
  - name: Image Processing
    description: |
      Endpoints for processing and manipulating images, including cropping and running prediction models.
  - name: Image Management  
    description: |
      Endpoints for managing and retrieving image data and metadata.
  - name: Image Predictions
  - name: Logo Management
    description: |
      Endpoints for managing logo annotations, searching, and bulk operations on logos detected in product images.
  - name: ANN Search
    description: |
      Approximate Nearest Neighbor search endpoints for finding similar logos based on visual features.
  - name: Predict
  - name: System
  - name: User Management
    description: |
      Endpoints for managing user data and statistics.
  - name: Annotation Management
    description: |
      Endpoints for managing annotation collections and metadata.
=======
  - name: Predictions
  - name: Images
  - name: Image Predictions
  - name: Logos
  - name: ANN
  - name: Predict
  - name: System
  - name: Users
  - name: Annotations
>>>>>>> 4745ed1b
  - name: Dataset
  - name: Batch Job<|MERGE_RESOLUTION|>--- conflicted
+++ resolved
@@ -779,10 +779,7 @@
       tags:
         - System
       summary: Get API status
-<<<<<<< HEAD
       operationId: getApiStatus
-=======
->>>>>>> 4745ed1b
       description: Check if the API is running
       responses:
         "200":
@@ -803,10 +800,7 @@
       tags:
         - System
       summary: Get health check status
-<<<<<<< HEAD
       operationId: getHealthStatus
-=======
->>>>>>> 4745ed1b
       description: Check the health of all system components
       responses:
         "200":
@@ -831,14 +825,9 @@
   /users/statistics/{username}:
     get:
       tags:
-<<<<<<< HEAD
         - User Management
       summary: Get user statistics
       operationId: getUserStatistics
-=======
-        - Users
-      summary: Get user statistics
->>>>>>> 4745ed1b
       description: Get annotation statistics for a specific user
       parameters:
         - name: username
@@ -867,14 +856,9 @@
   /images:
     get:
       tags:
-<<<<<<< HEAD
         - Image Management
       summary: Get images
       operationId: getImages
-=======
-        - Images
-      summary: Get images
->>>>>>> 4745ed1b
       description: Retrieve images with optional filters
       parameters:
         - $ref: "#/components/parameters/count"
@@ -912,14 +896,9 @@
   /images/predict:
     get:
       tags:
-<<<<<<< HEAD
         - Image Processing
       summary: Predict on images
       operationId: predictOnImages
-=======
-        - Images
-      summary: Predict on images
->>>>>>> 4745ed1b
       description: Run image prediction models on product images
       parameters:
         - $ref: "#/components/parameters/barcode"
@@ -952,14 +931,9 @@
   /images/logos/annotate:
     post:
       tags:
-<<<<<<< HEAD
         - Logo Management
       summary: Annotate multiple logos
       operationId: annotateLogos
-=======
-        - Logos
-      summary: Annotate multiple logos
->>>>>>> 4745ed1b
       description: Bulk annotate logos with type and value
       security:
         - basicAuth: []
@@ -1018,14 +992,9 @@
   /images/logos/update:
     post:
       tags:
-<<<<<<< HEAD
         - Logo Management
       summary: Bulk update logo annotations
       operationId: updateLogoAnnotations
-=======
-        - Logos
-      summary: Bulk update logo annotations
->>>>>>> 4745ed1b
       description: Mass update logo annotations by changing type and value
       parameters:
         - name: source_type
@@ -1067,14 +1036,9 @@
   /images/logos/{logo_id}:
     get:
       tags:
-<<<<<<< HEAD
         - Logo Management
       summary: Get logo details
       operationId: getLogoDetails
-=======
-        - Logos
-      summary: Get logo details
->>>>>>> 4745ed1b
       description: Get details about a specific logo
       parameters:
         - name: logo_id
@@ -1096,14 +1060,9 @@
           description: Logo not found
     put:
       tags:
-<<<<<<< HEAD
         - Logo Management
       summary: Update logo annotation
       operationId: updateLogoAnnotation
-=======
-        - Logos
-      summary: Update logo annotation
->>>>>>> 4745ed1b
       description: Update the type and value of a logo annotation
       security:
         - basicAuth: []
@@ -1145,10 +1104,7 @@
       tags:
         - Image Predictions
       summary: Import image predictions
-<<<<<<< HEAD
       operationId: importImagePredictions
-=======
->>>>>>> 4745ed1b
       description: Bulk import image predictions into the database
       requestBody:
         required: true
@@ -1195,14 +1151,9 @@
   /annotation/collection:
     get:
       tags:
-<<<<<<< HEAD
         - Annotation Management
       summary: Get logo annotations
       operationId: getAnnotationCollection
-=======
-        - Annotations
-      summary: Get logo annotations
->>>>>>> 4745ed1b
       description: Retrieve logo annotations with optional filters
       parameters:
         - $ref: "#/components/parameters/count"
@@ -1243,10 +1194,7 @@
       tags:
         - Predict
       summary: Extract ingredient list from OCR
-<<<<<<< HEAD
       operationId: extractIngredientList
-=======
->>>>>>> 4745ed1b
       description: Extract and parse ingredient lists from OCR text
       parameters:
         - name: ocr_url
@@ -1292,10 +1240,7 @@
       tags:
         - Dataset
       summary: Get dataset information
-<<<<<<< HEAD
       operationId: getDatasetInfo
-=======
->>>>>>> 4745ed1b
       description: Get information about the product dataset
       responses:
         "200":
@@ -1312,10 +1257,7 @@
       tags:
         - Dataset
       summary: Update product dataset
-<<<<<<< HEAD
       operationId: updateDataset
-=======
->>>>>>> 4745ed1b
       description: Trigger an update of the product dataset
       responses:
         "200":
@@ -1736,10 +1678,7 @@
       tags:
         - Batch Job
       summary: Import batch job results
-<<<<<<< HEAD
       operationId: importBatchJobResults
-=======
->>>>>>> 4745ed1b
       description: |
         Import batch job data into Robotoff database. This endpoint is secured and requires bearer authentication.
         
@@ -2164,7 +2103,6 @@
       If the insight is correct, the Openfoodfacts DB can be updated accordingly.
 
       Current insight types and their description can be found in [robotoff/insights/dataclass.py](https://github.com/openfoodfacts/robotoff/blob/main/robotoff/insights/dataclass.py).
-<<<<<<< HEAD
   - name: Prediction Management
     description: |
       Endpoints for managing and retrieving prediction data from various ML models.
@@ -2189,16 +2127,5 @@
   - name: Annotation Management
     description: |
       Endpoints for managing annotation collections and metadata.
-=======
-  - name: Predictions
-  - name: Images
-  - name: Image Predictions
-  - name: Logos
-  - name: ANN
-  - name: Predict
-  - name: System
-  - name: Users
-  - name: Annotations
->>>>>>> 4745ed1b
   - name: Dataset
   - name: Batch Job