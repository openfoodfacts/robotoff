--- conflicted
+++ resolved
@@ -572,7 +572,6 @@
     assert prediction_data[1]["value_tag"] == "en:beers"
 
 
-<<<<<<< HEAD
 def test_get_unanswered_questions_api_empty(client):
     ProductInsight.delete().execute()  # remove default sample
     result = client.simulate_get("/api/v1/questions/unanswered/")
@@ -706,7 +705,7 @@
         ["en:soups-10", 1],
         ["en:soups-11", 1],
     ]
-=======
+    
 def test_image_prediction_collection_empty(client):
     result = client.simulate_get("/api/v1/images/prediction/collection/")
     assert result.status_code == 200
@@ -785,5 +784,4 @@
     assert result.status_code == 200
     data = result.json
     assert data["count"] == 1
-    assert data["images"][0]["id"] == prediction_label_789_no_logo.id
->>>>>>> 14779439
+    assert data["images"][0]["id"] == prediction_label_789_no_logo.id