import base64
import uuid
from datetime import datetime

import pytest
from falcon import testing

from robotoff import settings
from robotoff.app import events
from robotoff.app.api import api
from robotoff.app.core import get_predictions
from robotoff.models import AnnotationVote, ProductInsight
from robotoff.off import OFFAuthentication

from .models_utils import (
    AnnotationVoteFactory,
    ImageModelFactory,
    ImagePredictionFactory,
    PredictionFactory,
    ProductInsightFactory,
    clean_db,
)

insight_id = "94371643-c2bc-4291-a585-af2cb1a5270a"


@pytest.fixture(autouse=True)
def _set_up_and_tear_down(peewee_db):
    # clean db
    clean_db()
    # Set up.
    ProductInsightFactory(id=insight_id, barcode=1)
    # Run the test case.
    yield
    clean_db()


@pytest.fixture()
def client():
    return testing.TestClient(api)


def test_random_question(client, mocker):
    product = {"selected_images": {"ingredients": {"display": {"fr": "foo"}}}}
    mocker.patch("robotoff.insights.question.get_product", return_value=product)
    result = client.simulate_get("/api/v1/questions/random")

    assert result.status_code == 200
    assert result.json == {
        "count": 1,
        "questions": [
            {
                "barcode": "1",
                "type": "add-binary",
                "value": "Seeds",
                "value_tag": "en:seeds",
                "question": "Does the product belong to this category?",
                "insight_id": insight_id,
                "insight_type": "category",
                "source_image_url": "foo",
            }
        ],
        "status": "found",
    }


def test_random_question_user_has_already_seen(client, mocker):
    mocker.patch("robotoff.insights.question.get_product", return_value={})
    AnnotationVoteFactory(
        insight_id=insight_id,
        device_id="device1",
    )

    result = client.simulate_get("/api/v1/questions/random?device_id=device1")

    assert result.status_code == 200
    assert result.json == {"count": 0, "questions": [], "status": "no_questions"}


def test_popular_question(client, mocker):
    mocker.patch("robotoff.insights.question.get_product", return_value={})
    result = client.simulate_get("/api/v1/questions/popular")

    assert result.status_code == 200
    assert result.json == {
        "count": 1,
        "questions": [
            {
                "barcode": "1",
                "type": "add-binary",
                "value": "Seeds",
                "value_tag": "en:seeds",
                "question": "Does the product belong to this category?",
                "insight_id": insight_id,
                "insight_type": "category",
            }
        ],
        "status": "found",
    }


def test_popular_question_pagination(client, mocker):
    mocker.patch("robotoff.insights.question.get_product", return_value={})
    ProductInsight.delete().execute()  # remove default sample
    for i in range(0, 12):
        ProductInsightFactory(barcode=i, unique_scans_n=100 - i)

    result = client.simulate_get("/api/v1/questions/popular?count=5&page=1")
    assert result.status_code == 200
    data = result.json
    assert data["count"] == 12
    assert data["status"] == "found"
    assert [q["barcode"] for q in data["questions"]] == ["0", "1", "2", "3", "4"]
    result = client.simulate_get("/api/v1/questions/popular?count=5&page=2")
    assert result.status_code == 200
    data = result.json
    assert data["count"] == 12
    assert data["status"] == "found"
    assert [q["barcode"] for q in data["questions"]] == ["5", "6", "7", "8", "9"]
    result = client.simulate_get("/api/v1/questions/popular?count=5&page=3")
    assert result.status_code == 200
    data = result.json
    assert data["count"] == 12
    assert data["status"] == "found"
    assert [q["barcode"] for q in data["questions"]] == ["10", "11"]
    result = client.simulate_get("/api/v1/questions/popular?count=5&page=4")
    assert result.status_code == 200
    data = result.json
    assert data["count"] == 12
    assert data["status"] == "no_questions"
    assert len(data["questions"]) == 0


def test_barcode_question_not_found(client):
    result = client.simulate_get("/api/v1/questions/2")

    assert result.status_code == 200
    assert result.json == {"questions": [], "status": "no_questions"}


def test_barcode_question(client, mocker):
    mocker.patch("robotoff.insights.question.get_product", return_value={})
    result = client.simulate_get("/api/v1/questions/1")

    assert result.status_code == 200
    assert result.json == {
        "questions": [
            {
                "barcode": "1",
                "type": "add-binary",
                "value": "Seeds",
                "value_tag": "en:seeds",
                "question": "Does the product belong to this category?",
                "insight_id": insight_id,
                "insight_type": "category",
            }
        ],
        "status": "found",
    }


def test_annotate_insight_authenticated(client):
    result = client.simulate_post(
        "/api/v1/insights/annotate",
        params={
            "insight_id": insight_id,
            "annotation": -1,
        },
        headers={"Authorization": "Basic " + base64.b64encode(b"a:b").decode("ascii")},
    )

    assert result.status_code == 200
    assert result.json == {"description": "the annotation was saved", "status": "saved"}

    # For authenticated users we expect the insight to be validated directly, tracking the username of the annotator.
    votes = list(AnnotationVote.select())
    assert len(votes) == 0

    insight = next(
        ProductInsight.select()
        .where(ProductInsight.id == insight_id)
        .dicts()
        .iterator()
    )
    assert insight.items() > {"username": "a", "annotation": -1, "n_votes": 0}.items()
    assert "completed_at" in insight


def test_annotate_insight_not_enough_votes(client):
    result = client.simulate_post(
        "/api/v1/insights/annotate",
        params={
            "insight_id": insight_id,
            "annotation": -1,
            "device_id": "voter1",
        },
    )

    assert result.status_code == 200
    assert result.json == {
        "description": "the annotation vote was saved",
        "status": "vote_saved",
    }

    # For non-authenticated users we expect the insight to not be validated, with only a vote being cast.
    votes = list(AnnotationVote.select().dicts())
    assert len(votes) == 1

    assert votes[0]["value"] == -1
    assert votes[0]["username"] is None
    assert votes[0]["device_id"] == "voter1"

    insight = next(
        ProductInsight.select()
        .where(ProductInsight.id == insight_id)
        .dicts()
        .iterator()
    )

    assert not any(insight[key] for key in ("username", "completed_at", "annotation"))
    assert insight.items() > {"n_votes": 1}.items()


def test_annotate_insight_majority_annotation(client):
    # Add pre-existing insight votes.
    AnnotationVoteFactory(
        insight_id=insight_id,
        value=1,
        device_id="yes-voter1",
    )
    AnnotationVoteFactory(
        insight_id=insight_id,
        value=1,
        device_id="yes-voter2",
    )
    AnnotationVoteFactory(
        insight_id=insight_id,
        value=-1,
        device_id="no-voter1",
    )

    result = client.simulate_post(
        "/api/v1/insights/annotate",
        params={
            "insight_id": insight_id,
            "device_id": "yes-voter3",
            "annotation": 1,
            "update": False,  # disable actually updating the product in PO.
        },
    )

    assert result.status_code == 200
    assert result.json == {"description": "the annotation was saved", "status": "saved"}

    votes = list(AnnotationVote.select())
    assert len(votes) == 4

    insight = next(
        ProductInsight.select()
        .where(ProductInsight.id == insight_id)
        .dicts()
        .iterator()
    )
    # The insight should be annoted with '1', with a None username since this was resolved with an
    # anonymous vote.
    assert insight.items() > {"annotation": 1, "username": None, "n_votes": 4}.items()


# This test checks for handling of cases where we have 2 votes for 2 different annotations.
def test_annotate_insight_opposite_votes(client):
    # Add pre-existing insight votes.
    AnnotationVoteFactory(
        insight_id=insight_id,
        value=1,
        device_id="yes-voter1",
    )
    AnnotationVoteFactory(
        insight_id=insight_id,
        value=1,
        device_id="yes-voter2",
    )
    AnnotationVoteFactory(
        insight_id=insight_id,
        value=-1,
        device_id="no-voter1",
    )

    result = client.simulate_post(
        "/api/v1/insights/annotate",
        params={
            "insight_id": insight_id,
            "device_id": "no-voter2",
            "annotation": -1,
            "update": False,  # disable actually updating the product in PO.
        },
    )

    assert result.status_code == 200
    assert result.json == {"description": "the annotation was saved", "status": "saved"}

    votes = list(AnnotationVote.select())
    assert len(votes) == 4

    insight = next(
        ProductInsight.select()
        .where(ProductInsight.id == insight_id)
        .dicts()
        .iterator()
    )
    # The insight should be annoted with '0', with a None username since this was resolved with an
    # anonymous vote.
    assert insight.items() > {"annotation": 0, "username": None, "n_votes": 4}.items()


# This test checks for handling of cases where we have 3 votes for one annotation,
# but the follow-up has 2 votes.
def test_annotate_insight_majority_vote_overridden(client):
    # Add pre-existing insight votes.
    AnnotationVoteFactory(
        insight_id=insight_id,
        value=1,
        device_id="yes-voter1",
    )
    AnnotationVoteFactory(
        insight_id=insight_id,
        value=1,
        device_id="yes-voter2",
    )
    AnnotationVoteFactory(
        insight_id=insight_id,
        value=-1,
        device_id="no-voter1",
    )
    AnnotationVoteFactory(
        insight_id=insight_id,
        value=-1,
        device_id="no-voter2",
    )

    result = client.simulate_post(
        "/api/v1/insights/annotate",
        params={
            "insight_id": insight_id,
            "device_id": "no-voter3",
            "annotation": -1,
            "update": False,  # disable actually updating the product in PO.
        },
    )

    assert result.status_code == 200
    assert result.json == {"description": "the annotation was saved", "status": "saved"}

    votes = list(AnnotationVote.select())
    assert len(votes) == 5

    insight = next(
        ProductInsight.select()
        .where(ProductInsight.id == insight_id)
        .dicts()
        .iterator()
    )
    # The insight should be annoted with '0', with a None username since this was resolved with an
    # anonymous vote.
    assert insight.items() > {"annotation": 0, "username": None, "n_votes": 5}.items()


def test_annotate_insight_anonymous_then_authenticated(client, mocker):
    """Test that annotating first as anonymous, then, just after, as authenticated validate the anotation"""

    # mock because as we validate the insight, we will ask mongo for product
    mocker.patch(
        "robotoff.insights.annotate.get_product", return_value={"categories_tags": []}
    )
    add_category = mocker.patch("robotoff.insights.annotate.add_category")

    # first the user validates annotation without being connected
    result = client.simulate_post(
        "/api/v1/insights/annotate",
        params={
            "insight_id": insight_id,
            "annotation": 1,
            "device_id": "voter1",
        },
    )

    assert result.status_code == 200
    assert result.json == {
        "description": "the annotation vote was saved",
        "status": "vote_saved",
    }

    # For non-authenticated users we expect the insight to not be validated, with only a vote being cast.
    votes = list(AnnotationVote.select())
    assert len(votes) == 1
    # no category added
    add_category.assert_not_called()

    insight = next(
        ProductInsight.select()
        .where(ProductInsight.id == insight_id)
        .dicts()
        .iterator()
    )

    assert not any(
        insight[key]
        for key in ("username", "completed_at", "annotation", "process_after")
    )
    assert insight.items() > {"n_votes": 1}.items()

    # then the user connects and vote for same insights

    auth = base64.b64encode(b"a:b").decode("ascii")
    authenticated_result = client.simulate_post(
        "/api/v1/insights/annotate",
        params={
            "insight_id": insight_id,
            "annotation": 1,
            "device_id": "voter1",
        },
        headers={"Authorization": "Basic " + auth},
    )

    assert authenticated_result.status_code == 200
    assert authenticated_result.json == {
        "description": "the annotation was saved and sent to OFF",
        "status": "updated",
    }
    # We have the previous vote, but the last request should validate the insight directly
    votes = list(AnnotationVote.select())
    assert len(votes) == 1  # this is the previous vote

    insight = next(
        ProductInsight.select()
        .where(ProductInsight.id == insight_id)
        .dicts()
        .iterator()
    )
    # we still have the vote, but we also have an authenticated validation
    assert insight.items() > {"username": "a", "n_votes": 1, "annotation": 1}.items()
    assert insight.get("completed_at") is not None
    assert insight.get("completed_at") <= datetime.utcnow()
    # update was done
    add_category.assert_called_once_with(
        "1",  # barcode
        "en:seeds",  # category_tag
        insight_id=uuid.UUID(insight_id),
        server_domain=settings.OFF_SERVER_DOMAIN,
        auth=OFFAuthentication(username="a", password="b"),
    )


def test_image_collection(client):
    result = client.simulate_get("/api/v1/images?page=1&count=25")
    assert result.status_code == 200
    image_model = ImageModelFactory(barcode="123")
    ImagePredictionFactory(image__barcode="456")

    result = client.simulate_get(
        "/api/v1/images",
        params={
            "count": "25",
            "page": "1",
            "barcode": "123",
        },
    )

    assert result.status_code == 200
    data = result.json
    assert data["count"] == 1
    assert data["images"][0]["id"] == image_model.id
    assert data["status"] == "found"

    result = client.simulate_get(
        "/api/v1/images",
        params={
            "count": "25",
            "page": "1",
            "barcode": "456",
            "with_predictions": True,
        },
    )

    assert result.status_code == 200
    assert result.json == {"count": 0, "images": [], "status": "no_images"}

    result = client.simulate_get(
        "/api/v1/images",
        params={
            "count": "25",
            "page": "1",
            "with_predictions": True,
        },
    )

    assert result.status_code == 200
    assert data["count"] == 1
<<<<<<< HEAD
    
=======

    import pdb

    pdb.set_trace()

>>>>>>> f39ea2e4
    result = client.simulate_get(
        "/api/v1/images",
        params={
            "count": "25",
            "page": "1",
            "barcode": "000",

        },
    )

    assert result.status_code == 200
    assert data["count"] == 1
    assert data["images"][0]["barcode"] == "123"


def test_annotation_event(client, monkeypatch, httpserver):
    """Test that annotation sends an event"""
    monkeypatch.setattr(settings, "EVENTS_API_URL", httpserver.url_for("/"))
    # setup a new event_processor, to be sure settings is taken into account
    monkeypatch.setattr(events, "event_processor", events.EventProcessor())
    # We expect to have a call to events server
    expected_event = {
        "event_type": "question_answered",
        "user_id": "a",
        "device_id": "test-device",
        "barcode": "1",
    }
    httpserver.expect_oneshot_request(
        "/", method="POST", json=expected_event
    ).respond_with_data("Done")
    with httpserver.wait(raise_assertions=True, stop_on_nohandler=True, timeout=2):
        result = client.simulate_post(
            "/api/v1/insights/annotate",
            params={
                "insight_id": insight_id,
                "annotation": -1,
                "device_id": "test-device",
            },
            headers={
                "Authorization": "Basic " + base64.b64encode(b"a:b").decode("ascii")
            },
        )
    assert result.status_code == 200


def test_prediction_collection_no_result(client):
    result = client.simulate_get("/api/v1/predictions/")
    assert result.status_code == 200
    assert result.json == {"count": 0, "predictions": [], "status": "no_predictions"}


def test_prediction_collection_no_filter(client):

    prediction1 = PredictionFactory(value_tag="en:seeds")
    result = client.simulate_get("/api/v1/predictions/")
    assert result.status_code == 200
    data = result.json
    assert data["count"] == 1
    assert data["status"] == "found"
    prediction_data = data["predictions"]
    assert prediction_data[0]["id"] == prediction1.id
    assert prediction_data[0]["type"] == "category"
    assert prediction_data[0]["value_tag"] == "en:seeds"

    prediction2 = PredictionFactory(
        value_tag="en:beers", data={"sample": 1}, type="brand"
    )
    result = client.simulate_get("/api/v1/predictions/")
    assert result.status_code == 200
    data = result.json
    assert data["count"] == 2
    assert data["status"] == "found"
    prediction_data = sorted(data["predictions"], key=lambda d: d["id"])
    # we still have both predictions
    assert prediction_data[0]["id"] == prediction1.id
    # but also the second
    assert prediction_data[1]["id"] == prediction2.id
    assert prediction_data[1]["type"] == "brand"
    assert prediction_data[1]["value_tag"] == "en:beers"


def test_get_predictions():
    prediction1 = PredictionFactory(
        barcode="123", keep_types="category", value_tag="en:seeds"
    )
    prediction2 = PredictionFactory(
        barcode="123", keep_types="category", value_tag="en:beers"
    )
    prediction3 = PredictionFactory(
        barcode="123", keep_types="label", value_tag="en:eu-organic"
    )
    prediction4 = PredictionFactory(
        barcode="456", keep_types="label", value_tag="en:eu-organic"
    )

    actual_prediction1 = get_predictions(barcode="123")
    actual_items1 = [item.to_dict() for item in actual_prediction1]
    actual_items1.sort(key=lambda d: d["id"])
    assert len(actual_items1) == 3
    assert actual_items1[0]["id"] == prediction1.id
    assert actual_items1[0]["barcode"] == "123"
    assert actual_items1[0]["type"] == "category"
    assert actual_items1[0]["value_tag"] == "en:seeds"
    assert actual_items1[1]["value_tag"] == "en:beers"
    assert actual_items1[1]["id"] == prediction2.id
    assert actual_items1[2]["value_tag"] == "en:eu-organic"
    assert actual_items1[2]["id"] == prediction3.id

    # test that as we have no "brand" prediction, returned list is empty
    actual_prediction2 = get_predictions(keep_types=["brand"])
    assert list(actual_prediction2) == []

    # test that predictions are filtered based on "value_tag=en:eu-organic",
    # returns only "en:eu-organic" predictions
    actual_prediction3 = get_predictions(value_tag="en:eu-organic")
    actual_items3 = [item.to_dict() for item in actual_prediction3]
    actual_items3.sort(key=lambda d: d["id"])
    assert len(actual_items3) == 2
    assert actual_items3[0]["id"] == prediction3.id
    assert actual_items3[0]["barcode"] == "123"
    assert actual_items3[0]["type"] == "category"
    assert actual_items3[0]["value_tag"] == "en:eu-organic"
    assert actual_items3[1]["id"] == prediction4.id

    # test that we can filter "barcode", "value_tag", "keep_types" prediction
    actual_prediction4 = get_predictions(
        barcode="123", value_tag="en:eu-organic", keep_types=["category"]
    )
    actual_items4 = [item.to_dict() for item in actual_prediction4]
    assert actual_items4[0]["id"] == prediction3.id
    assert len(actual_items4) == 1

    # test to filter results with "label" and "category" prediction
    actual_prediction5 = get_predictions(keep_types=["label", "category"])
    actual_items5 = [item.to_dict() for item in actual_prediction5]
    assert len(actual_items5) == 4<|MERGE_RESOLUTION|>--- conflicted
+++ resolved
@@ -451,7 +451,7 @@
 
 
 def test_image_collection(client):
-    result = client.simulate_get("/api/v1/images?page=1&count=25")
+    result = client.simulate_get("/api/v1/images")
     assert result.status_code == 200
     image_model = ImageModelFactory(barcode="123")
     ImagePredictionFactory(image__barcode="456")
@@ -474,49 +474,29 @@
     result = client.simulate_get(
         "/api/v1/images",
         params={
+            "barcode": "456",
+            "with_predictions": True,
+        },
+    )
+
+    assert result.status_code == 200
+    data = result.json
+    assert data["count"] == 1
+    assert data["images"][0]["barcode"] == "456"
+    assert data["status"] == "found"
+
+    result = client.simulate_get(
+        "/api/v1/images",
+        params={
             "count": "25",
             "page": "1",
-            "barcode": "456",
-            "with_predictions": True,
-        },
-    )
-
-    assert result.status_code == 200
-    assert result.json == {"count": 0, "images": [], "status": "no_images"}
-
-    result = client.simulate_get(
-        "/api/v1/images",
-        params={
-            "count": "25",
-            "page": "1",
-            "with_predictions": True,
+            "with_predictions": False,
         },
     )
 
     assert result.status_code == 200
     assert data["count"] == 1
-<<<<<<< HEAD
-    
-=======
-
-    import pdb
-
-    pdb.set_trace()
-
->>>>>>> f39ea2e4
-    result = client.simulate_get(
-        "/api/v1/images",
-        params={
-            "count": "25",
-            "page": "1",
-            "barcode": "000",
-
-        },
-    )
-
-    assert result.status_code == 200
-    assert data["count"] == 1
-    assert data["images"][0]["barcode"] == "123"
+    assert data["images"][0]["barcode"] == "456"
 
 
 def test_annotation_event(client, monkeypatch, httpserver):
