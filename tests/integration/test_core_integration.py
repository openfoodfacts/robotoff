--- conflicted
+++ resolved
@@ -3,11 +3,8 @@
 from robotoff.app.core import (
     get_image_predictions,
     get_images,
-<<<<<<< HEAD
     get_insights,
-=======
     get_logo_annotation,
->>>>>>> 40d4ea42
     get_predictions,
 )
 
@@ -170,7 +167,6 @@
     assert image_model_items[0]["id"] == image_model2.id
 
 
-<<<<<<< HEAD
 def test_get_unanswered_questions_list():
     product1 = ProductInsightFactory(type="category", value_tag="en:beer")
     insight_data1 = get_insights(keep_types=["category"])
@@ -199,7 +195,8 @@
     insight_data5 = get_insights(keep_types=["category"])
     insight_data_items5 = [item.to_dict() for item in insight_data5]
     assert len(insight_data_items5) == 2
-=======
+
+
 def test_get_logo_annotation():
     annotation_123 = LogoAnnotationFactory(
         image_prediction__image__barcode="123",
@@ -266,5 +263,4 @@
     assert annotation_data_items[0]["id"] == annotation_295.id
     assert annotation_data_items[0]["annotation_value_tag"] == "cheese"
     assert annotation_data_items[0]["image_prediction"]["image"]["barcode"] == "295"
-    assert annotation_data_items[0]["annotation_type"] == "dairies"
->>>>>>> 40d4ea42
+    assert annotation_data_items[0]["annotation_type"] == "dairies"