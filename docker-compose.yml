x-robotoff-base-volumes:
  &robotoff-base-volumes
  - ./data:/opt/robotoff/data
  - ./cache:/opt/robotoff/cache
  - ./datasets:/opt/robotoff/datasets
  - ./models:/opt/robotoff/models
<<<<<<< HEAD
  - ./credentials:/opt/credentials
=======
  - robotoff_tmp:/tmp
>>>>>>> 6225bcb0

x-robotoff-base:
  &robotoff-base
  restart: $RESTART_POLICY
  # this image is built with target=runtime, so it won't have the dev dependencies
  image: ghcr.io/openfoodfacts/robotoff:${TAG}
  volumes: *robotoff-base-volumes
  networks:
    - default
    - common_net

x-robotoff-base-env:
  &robotoff-base-env
  LOG_LEVEL:
  ROBOTOFF_INSTANCE:
  ROBOTOFF_TLD:
  ROBOTOFF_SCHEME:
  STATIC_DOMAIN:
  GUNICORN_PRELOAD_APP:
  GUNICORN_NUM_WORKERS:
  ROBOTOFF_UPDATED_PRODUCT_WAIT:
  REDIS_HOST:
  REDIS_UPDATE_HOST:
  REDIS_UPDATE_PORT:
  REDIS_STREAM_NAME:
  POSTGRES_HOST:
  POSTGRES_DB:
  POSTGRES_USER:
  POSTGRES_PASSWORD:
  MONGO_URI:
  OFF_USER:
  OFF_PASSWORD:
  INFLUXDB_HOST:
  INFLUXDB_PORT:
  INFLUXDB_BUCKET:
  INFLUXDB_AUTH_TOKEN:
  SLACK_TOKEN:
  SENTRY_DSN:
  ELASTIC_HOST:
  ELASTIC_PASSWORD:
  ELASTIC_USER:
  TRITON_HOST:
  FASTTEXT_HOST:
  FASTTEXT_PORT:
  ENABLE_MONGODB_ACCESS:
  IN_DOCKER_CONTAINER:
  IMAGE_MODERATION_SERVICE_URL:
  CROP_ALLOWED_DOMAINS:
  NUM_RQ_WORKERS: 4 # Update worker service command accordingly if you change this settings
  GOOGLE_APPLICATION_CREDENTIALS: /opt/credentials/google/application_default_credentials.json
  GOOGLE_CLOUD_PROJECT: "robotoff"
  
x-robotoff-worker-base:
  &robotoff-worker
  restart: $RESTART_POLICY
  image: ghcr.io/openfoodfacts/robotoff:${TAG}
  volumes: *robotoff-base-volumes
  environment: *robotoff-base-env
  depends_on:
    - postgres
    - redis
  mem_limit: 8g
  networks:
    - default
    - common_net

services:
  api:
    <<: *robotoff-base
    environment: *robotoff-base-env
    mem_limit: 6g
    ports:
      - "${ROBOTOFF_EXPOSE:-5500}:5500"
    depends_on:
      - postgres
      - redis

  update-listener:
    <<: *robotoff-base
    environment: *robotoff-base-env
    mem_limit: 1g
    depends_on:
      - redis
    command: python -m robotoff run-update-listener

  worker_1:
    <<: *robotoff-worker
    container_name: ${COMPOSE_PROJECT_NAME:-robotoff}_worker_1
    # Each worker listens to a single high priority queue and to the low priority queue.
    # As the low priority queue comes last, it will only be processed if there are no high
    # priority tasks.
    command: python -m robotoff run-worker robotoff-high-1 robotoff-low

  worker_2:
    <<: *robotoff-worker
    container_name: ${COMPOSE_PROJECT_NAME:-robotoff}_worker_2
    command: python -m robotoff run-worker robotoff-high-2 robotoff-low

  worker_3:
    <<: *robotoff-worker
    container_name: ${COMPOSE_PROJECT_NAME:-robotoff}_worker_3
    command: python -m robotoff run-worker robotoff-high-3 robotoff-low

  worker_4:
    <<: *robotoff-worker
    container_name: ${COMPOSE_PROJECT_NAME:-robotoff}_worker_4
    command: python -m robotoff run-worker robotoff-high-4 robotoff-low

  scheduler:
    <<: *robotoff-base
    environment: *robotoff-base-env
    command: python -m robotoff run-scheduler
    mem_limit: 4g

  postgres:
    restart: $RESTART_POLICY
    image: postgres:16.3-alpine
    environment:
      - POSTGRES_USER
      - POSTGRES_PASSWORD
      - POSTGRES_DB
    volumes:
      - postgres-data:/var/lib/postgresql/data
      - backup:/opt/robotoff-backups
      - ./scripts/backup_postgres.sh:/opt/backup_postgres.sh
    command: postgres -c shared_buffers=${ROBOTOFF_POSTGRES_SHARED_BUFFERS} -c work_mem=${ROBOTOFF_POSTGRES_WORK_MEM}
    mem_limit: 20g
    shm_size: 1g
    ports:
      - "${POSTGRES_EXPOSE:-127.0.0.1:5432}:5432"

  redis:
    restart: $RESTART_POLICY
    image: redis:7.0.5-alpine
    volumes:
      - redis-data:/data
    environment:
      REDIS_ARGS: --save 60 1000 --appendonly yes
    mem_limit: 4g
    ports:
      - "${REDIS_EXPOSE:-127.0.0.1:6379}:6379"

  elasticsearch:
    restart: $RESTART_POLICY
    image: elasticsearch:8.5.3
    environment:
      - discovery.type=single-node
      - bootstrap.memory_lock=true
      - "ES_JAVA_OPTS=-Xms512m -Xmx512m"
      - ELASTIC_PASSWORD
      - xpack.security.http.ssl.enabled=false
    ulimits:
      memlock:
        soft: -1
        hard: -1
      nofile:
        soft: 262144
        hard: 262144
    mem_limit: 15g
    volumes:
      - es-data:/usr/share/elasticsearch/data
      - elasticsearch_tmp:/tmp

volumes:
  postgres-data:
    name: ${COMPOSE_PROJECT_NAME:-robotoff}_postgres-data
  es-data:
    name: ${COMPOSE_PROJECT_NAME:-robotoff}_es-data
  redis-data:
    name: ${COMPOSE_PROJECT_NAME:-robotoff}_redis-data
  backup:
    name: ${COMPOSE_PROJECT_NAME:-robotoff}_backup
  # Volume mount on /tmp on API and workers, to prevent
  # large docker layer overlay
  robotoff_tmp:
    name: ${COMPOSE_PROJECT_NAME:-robotoff}_tmp
  elasticsearch_tmp:
    name: ${COMPOSE_PROJECT_NAME:-robotoff}_elasticsearch_tmp


networks:
  default:

  # this is the network shared with product opener
  common_net:
    name: ${COMMON_NET_NAME}
    external: true<|MERGE_RESOLUTION|>--- conflicted
+++ resolved
@@ -4,11 +4,8 @@
   - ./cache:/opt/robotoff/cache
   - ./datasets:/opt/robotoff/datasets
   - ./models:/opt/robotoff/models
-<<<<<<< HEAD
   - ./credentials:/opt/credentials
-=======
   - robotoff_tmp:/tmp
->>>>>>> 6225bcb0
 
 x-robotoff-base:
   &robotoff-base
