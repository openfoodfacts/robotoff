--- conflicted
+++ resolved
@@ -28,11 +28,8 @@
 # vim
 .*.swp
 
-<<<<<<< HEAD
-=======
 # coverage
 .cov
->>>>>>> 56dcfdce
 .coverage
 coverage.xml
 
