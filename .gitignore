--- conflicted
+++ resolved
@@ -20,9 +20,6 @@
 images
 
 .venv/
-<<<<<<< HEAD
 
 tf_models/nutriscore
-=======
-weights/
->>>>>>> 6415d6ca
+weights/