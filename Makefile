#!/usr/bin/make

# nice way to have our .env in environment for use in makefile
# see https://lithic.tech/blog/2020-05/makefile-dot-env
# Note: this will mask environment variable as opposed to docker-compose priority
# yet most developper should'nt bump into this
ifneq (,$(wildcard ./.env))
    -include .env
    -include .envrc
    export
endif

NAME = "robotoff"
ENV_FILE ?= .env
MOUNT_POINT ?= /mnt
HOSTS=127.0.0.1 robotoff.openfoodfacts.localhost
DOCKER_COMPOSE=docker-compose --env-file=${ENV_FILE}


.DEFAULT_GOAL := dev
# avoid target corresponding to file names, to depends on them
.PHONY: *

#------#
# Info #
#------#
info:
	@echo "${NAME} version: ${VERSION}"

hello:
	@echo "🥫 Welcome to the Robotoff dev environment setup!"
	@echo "🥫 Note that the first installation might take a while to run, depending on your machine specs."
	@echo "🥫 Typical installation time on 8GB RAM, 4-core CPU, and decent network bandwith is about 2 min."
	@echo "🥫 Thanks for contributing to Robotoff!"
	@echo ""

goodbye:
	@echo "🥫 Cleaning up dev environment (remove containers, remove local folder binds, prune Docker system) …"

#-------#
# Local #
#-------#
dev: hello up create_external_networks dl-models
	@echo "🥫 You should be able to access your local install of Robotoff at http://robotoff.openfoodfacts.localhost"

edit_etc_hosts:
	@grep -qxF -- "${HOSTS}" /etc/hosts || echo "${HOSTS}" >> /etc/hosts

#----------------#
# Docker Compose #
#----------------#
up:
	@echo "🥫 Building and starting containers …"
	${DOCKER_COMPOSE} up -d --build 2>&1

down:
	@echo "🥫 Bringing down containers …"
	${DOCKER_COMPOSE} down

hdown:
	@echo "🥫 Bringing down containers and associated volumes …"
	${DOCKER_COMPOSE} down -v

restart:
	@echo "🥫 Restarting frontend & backend containers …"
	${DOCKER_COMPOSE} restart

status:
	@echo "🥫 Getting container status …"
	${DOCKER_COMPOSE} ps

livecheck:
	@echo "🥫 Running livecheck …"
	docker/docker-livecheck.sh

log:
	@echo "🥫 Reading logs (docker-compose) …"
	${DOCKER_COMPOSE} logs -f

#------------#
# Management #
#------------#

dl-models:
	@echo "🥫 Downloading models …"
	${DOCKER_COMPOSE} run --rm api poetry run robotoff-cli download-models

#------------#
# Quality    #
#------------#
toml-check:
	${DOCKER_COMPOSE} run --rm --no-deps api poetry run toml-sort --check poetry.toml pyproject.toml

toml-lint:
	${DOCKER_COMPOSE} run --rm --no-deps api poetry run toml-sort --in-place poetry.toml pyproject.toml

flake8:
	${DOCKER_COMPOSE} run --rm --no-deps api flake8

black-check:
	${DOCKER_COMPOSE} run --rm --no-deps api black --check .

black:
	${DOCKER_COMPOSE} run --rm --no-deps api black .

mypy:
	${DOCKER_COMPOSE} run --rm --no-deps api mypy .

isort-check:
	${DOCKER_COMPOSE} run --rm --no-deps api isort --check .

isort:
	${DOCKER_COMPOSE} run --rm --no-deps api isort .

docs:
	@echo "🥫 Generationg doc…"
	${DOCKER_COMPOSE} run --rm api ./build_mkdocs.sh

checks: toml-check flake8 black-check mypy isort-check docs

lint: toml-lint isort black
<<<<<<< HEAD

tests: unit-tests integration-tests

=======

tests: create_external_networks unit-tests integration-tests


health:
	@echo "🥫 Running health tests …"
	@curl --fail --fail-early 127.0.0.1:5500/api/v1/health


>>>>>>> 56dcfdce
unit-tests:
	@echo "🥫 Running tests …"
	# run tests in worker to have more memory
	# also, change project name to run in isolation
	COMPOSE_PROJECT_NAME=robotoff_test ${DOCKER_COMPOSE} run --rm workers poetry run pytest --cov-report xml --cov=robotoff tests/unit 

integration-tests: 
	@echo "🥫 Running integration tests …"
	# run tests in worker to have more memory
	# also, change project name to run in isolation
	COMPOSE_PROJECT_NAME=robotoff_test ${DOCKER_COMPOSE} run --rm workers poetry run pytest -vv --cov-report xml --cov=robotoff --cov-append tests/integration
	COMPOSE_PROJECT_NAME=robotoff_test ${DOCKER_COMPOSE} down -v

#------------#
# Production #
#------------#
create_external_volumes:
	@echo "🥫 Creating external volumes (production only) …"
	docker volume create api-dataset
	docker volume create postgres-data
	docker volume create es-data

create_external_networks:
	@echo "🥫 Creating external networks if needed … (dev only)"
	( docker network create ${PO_LOCAL_NET} || true )

#---------#
# Cleanup #
#---------#
prune:
	@echo "🥫 Pruning unused Docker artifacts (save space) …"
	docker system prune -af

prune_cache:
	@echo "🥫 Pruning Docker builder cache …"
	docker builder prune -f

clean: goodbye hdown prune prune_cache<|MERGE_RESOLUTION|>--- conflicted
+++ resolved
@@ -119,21 +119,13 @@
 checks: toml-check flake8 black-check mypy isort-check docs
 
 lint: toml-lint isort black
-<<<<<<< HEAD
-
-tests: unit-tests integration-tests
-
-=======
 
 tests: create_external_networks unit-tests integration-tests
-
 
 health:
 	@echo "🥫 Running health tests …"
 	@curl --fail --fail-early 127.0.0.1:5500/api/v1/health
 
-
->>>>>>> 56dcfdce
 unit-tests:
 	@echo "🥫 Running tests …"
 	# run tests in worker to have more memory
